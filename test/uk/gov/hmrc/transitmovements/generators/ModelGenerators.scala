/*
 * Copyright 2023 HM Revenue & Customs
 *
 * Licensed under the Apache License, Version 2.0 (the "License");
 * you may not use this file except in compliance with the License.
 * You may obtain a copy of the License at
 *
 *     http://www.apache.org/licenses/LICENSE-2.0
 *
 * Unless required by applicable law or agreed to in writing, software
 * distributed under the License is distributed on an "AS IS" BASIS,
 * WITHOUT WARRANTIES OR CONDITIONS OF ANY KIND, either express or implied.
 * See the License for the specific language governing permissions and
 * limitations under the License.
 */

package uk.gov.hmrc.transitmovements.generators

import org.scalacheck.Arbitrary
import org.scalacheck.Arbitrary.arbitrary
import org.scalacheck.Gen
import uk.gov.hmrc.objectstore.client.Md5Hash
import uk.gov.hmrc.objectstore.client.ObjectSummaryWithMd5
import uk.gov.hmrc.objectstore.client.Path
import uk.gov.hmrc.transitmovements.models.EORINumber
import uk.gov.hmrc.transitmovements.models.Message
import uk.gov.hmrc.transitmovements.models.MessageId
import uk.gov.hmrc.transitmovements.models.MessageStatus
import uk.gov.hmrc.transitmovements.models.MessageType
import uk.gov.hmrc.transitmovements.models.Movement
import uk.gov.hmrc.transitmovements.models.MovementId
import uk.gov.hmrc.transitmovements.models.MovementReferenceNumber
import uk.gov.hmrc.transitmovements.models.MovementType
import uk.gov.hmrc.transitmovements.models.ObjectStoreURI
import uk.gov.hmrc.transitmovements.models.requests.UpdateMessageMetadata
import uk.gov.hmrc.transitmovements.models.responses.MessageResponse

import java.net.URI
import java.time.Instant
import java.time.OffsetDateTime
import java.time.ZoneOffset
import java.time.format.DateTimeFormatter

trait ModelGenerators extends BaseGenerators {

  implicit lazy val arbitraryEoriNumber: Arbitrary[EORINumber] =
    Arbitrary {
      for {
        id <- intWithMaxLength(9)
      } yield EORINumber(id.toString)
    }

  implicit lazy val arbitraryMovementType: Arbitrary[MovementType] =
    Arbitrary(Gen.oneOf(MovementType.movementTypes))

  implicit lazy val arbitraryMovementId: Arbitrary[MovementId] =
    Arbitrary {
      Gen.listOfN(16, Gen.hexChar).map(_.mkString).map(MovementId)
    }

  implicit lazy val arbitraryMessageId: Arbitrary[MessageId] =
    Arbitrary {
      Gen.listOfN(16, Gen.hexChar).map(_.mkString).map(MessageId)
    }

  implicit lazy val arbitraryMessageType: Arbitrary[MessageType] =
    Arbitrary(Gen.oneOf(MessageType.values))

  implicit lazy val arbitraryURI: Arbitrary[URI] =
    Arbitrary(new URI("http://www.google.com"))

  implicit lazy val arbitraryMovementReferenceNumber: Arbitrary[MovementReferenceNumber] =
    Arbitrary {
      for {
        year <- Gen
          .choose(0, 99)
          .map(
            y => f"$y%02d"
          )
        country <- Gen.pick(2, 'A' to 'Z')
        serial  <- Gen.pick(13, ('A' to 'Z') ++ ('0' to '9'))
      } yield MovementReferenceNumber(year ++ country.mkString ++ serial.mkString)
    }

  // Restricts the date times to the range of positive long numbers to avoid overflows.
  implicit lazy val arbitraryOffsetDateTime: Arbitrary[OffsetDateTime] =
    Arbitrary {
      for {
        millis <- Gen.chooseNum(0, Long.MaxValue / 1000L)
      } yield OffsetDateTime.ofInstant(Instant.ofEpochMilli(millis), ZoneOffset.UTC)
    }

  implicit lazy val arbitraryMessage: Arbitrary[Message] =
    Arbitrary {
      for {
        id          <- arbitrary[MessageId]
        received    <- arbitrary[OffsetDateTime]
        generated   <- arbitrary[Option[OffsetDateTime]]
        messageType <- arbitrary[MessageType]
        triggerId   <- arbitrary[Option[MessageId]]
        url         <- arbitrary[Option[URI]]
        size        <- Gen.chooseNum(1L, 250000L)
        body        <- arbitrary[Option[String]]
        status      <- Gen.oneOf(MessageStatus.statusValues)
<<<<<<< HEAD
      } yield Message(id, received, generated, Some(messageType), triggerId, url, body, Some(status))
=======
      } yield Message(id, received, generated, messageType, triggerId, url, body, Some(size), Some(status))
>>>>>>> ffb09cf8
    }

  implicit lazy val arbitraryMovement: Arbitrary[Movement] =
    Arbitrary {
      for {
        id                      <- arbitrary[MovementId]
        movementType            <- arbitrary[MovementType]
        eori                    <- arbitrary[EORINumber]
        movementReferenceNumber <- arbitrary[Option[MovementReferenceNumber]]
        created                 <- arbitrary[OffsetDateTime]
        updated                 <- arbitrary[OffsetDateTime]
        messages                <- arbitrary[Vector[Message]]
      } yield Movement(id, movementType, eori, Some(eori), movementReferenceNumber, created, updated, messages)
    }

  implicit lazy val arbitraryMessageResponse: Arbitrary[MessageResponse] =
    Arbitrary {
      for {
        id             <- arbitrary[MessageId]
        offsetDateTime <- arbitrary[OffsetDateTime]
        messageType    <- Gen.option(arbitrary[MessageType])
        status         <- Gen.oneOf(MessageStatus.statusValues)
      } yield MessageResponse(id, offsetDateTime, Some(messageType), None, Some(status))
    }

  implicit lazy val arbitraryUpdateMessageMetadata: Arbitrary[UpdateMessageMetadata] =
    Arbitrary {
      for {
        status <- Gen.oneOf(MessageStatus.statusValues)
      } yield UpdateMessageMetadata(None, status, None)
    }

  implicit lazy val arbitraryObjectSummaryWithMd5: Arbitrary[ObjectSummaryWithMd5] = Arbitrary {
    for {
      movementId <- arbitrary[MovementId]
      messageId  <- arbitrary[MessageId]
      lastModified      = Instant.now()
      formattedDateTime = DateTimeFormatter.ofPattern("yyyyMMdd-HHmmss").withZone(ZoneOffset.UTC).format(lastModified)
      contentLen <- Gen.long
      hash       <- Gen.alphaNumStr.map(Md5Hash)
    } yield ObjectSummaryWithMd5(
      Path.Directory("xxxxx").file(s"${movementId.value}-${messageId.value}-$formattedDateTime.xml"),
      contentLen,
      hash,
      lastModified
    )
  }

  implicit lazy val arbitraryMessageStatus: Arbitrary[MessageStatus] =
    Arbitrary {
      Gen.oneOf(MessageStatus.statusValues)
    }

  lazy val dateTimeFormat = DateTimeFormatter.ofPattern("yyyyMMdd-HHmmss")

  private val objectStoreOwner = "common-transit-convention-traders"

  def testObjectStoreURI(movementId: MovementId, messageId: MessageId, dateTime: OffsetDateTime): ObjectStoreURI =
    ObjectStoreURI(s"$objectStoreOwner/movements/${movementId.value}/${movementId.value}-${messageId.value}-${dateTimeFormat.format(dateTime)}.xml")

  implicit lazy val arbitraryObjectStoreURI: Arbitrary[ObjectStoreURI] =
    Arbitrary {
      for {
        movementId <- arbitrary[MovementId]
        messageId  <- arbitrary[MessageId]
        dateTime   <- arbitrary[OffsetDateTime]
      } yield testObjectStoreURI(movementId, messageId, dateTime)
    }
}<|MERGE_RESOLUTION|>--- conflicted
+++ resolved
@@ -102,11 +102,7 @@
         size        <- Gen.chooseNum(1L, 250000L)
         body        <- arbitrary[Option[String]]
         status      <- Gen.oneOf(MessageStatus.statusValues)
-<<<<<<< HEAD
-      } yield Message(id, received, generated, Some(messageType), triggerId, url, body, Some(status))
-=======
-      } yield Message(id, received, generated, messageType, triggerId, url, body, Some(size), Some(status))
->>>>>>> ffb09cf8
+      } yield Message(id, received, generated, Some(messageType), triggerId, url, body, Some(size), Some(status))
     }
 
   implicit lazy val arbitraryMovement: Arbitrary[Movement] =
@@ -129,7 +125,7 @@
         offsetDateTime <- arbitrary[OffsetDateTime]
         messageType    <- Gen.option(arbitrary[MessageType])
         status         <- Gen.oneOf(MessageStatus.statusValues)
-      } yield MessageResponse(id, offsetDateTime, Some(messageType), None, Some(status))
+      } yield MessageResponse(id, offsetDateTime, messageType, None, Some(status))
     }
 
   implicit lazy val arbitraryUpdateMessageMetadata: Arbitrary[UpdateMessageMetadata] =
