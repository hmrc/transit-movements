--- conflicted
+++ resolved
@@ -31,7 +31,7 @@
 import uk.gov.hmrc.transitmovements.models.MovementId
 import uk.gov.hmrc.transitmovements.models.MovementReferenceNumber
 import uk.gov.hmrc.transitmovements.models.MovementType
-import uk.gov.hmrc.transitmovements.models.UpdateMessageMetadata
+import uk.gov.hmrc.transitmovements.models.requests.UpdateMessageMetadata
 import uk.gov.hmrc.transitmovements.models.responses.MessageResponse
 
 import java.net.URI
@@ -126,7 +126,6 @@
       } yield MessageResponse(id, offsetDateTime, messageType, None, Some(status))
     }
 
-<<<<<<< HEAD
   implicit lazy val arbitraryUpdateMessageMetadata: Arbitrary[UpdateMessageMetadata] =
     Arbitrary {
       for {
@@ -149,10 +148,9 @@
       lastModified
     )
   }
-=======
+
   implicit lazy val arbitraryMessageStatus: Arbitrary[MessageStatus] =
     Arbitrary {
       Gen.oneOf(MessageStatus.statusValues)
     }
->>>>>>> c9f8490c
 }