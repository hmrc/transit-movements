--- conflicted
+++ resolved
@@ -52,23 +52,10 @@
   "createDeparture" - {
     val sut = new MovementFactoryImpl(clock, random)
 
-<<<<<<< HEAD
-    "will create a departure with a message" in {
-      val departure =
-        sut.createDeparture(
-          EORINumber("1"),
-          MovementType.Departure,
-          DeclarationData(EORINumber("1"), instant),
-          arbitraryMessage.arbitrary.sample.get,
-          instant,
-          instant
-        )
-=======
     "will create a departure with a message" in forAll(arbitrary[EORINumber], arbitrary[EORINumber], arbitrary[Message]) {
       (enrollmentEori, movementEori, message) =>
         val departure =
-          sut.createDeparture(enrollmentEori, MovementType.Departure, DeclarationData(movementEori, instant), message)
->>>>>>> 617d9b84
+          sut.createDeparture(enrollmentEori, MovementType.Departure, DeclarationData(movementEori, instant), message, instant, instant)
 
         departure.messages.length mustBe 1
         departure.movementReferenceNumber mustBe None
@@ -84,7 +71,7 @@
     "will create a arrival with a message" in forAll(arbitrary[MovementReferenceNumber], arbitrary[EORINumber], arbitrary[EORINumber], arbitrary[Message]) {
       (mrn, enrollmentEori, movementEori, message) =>
         val arrival =
-          sut.createArrival(enrollmentEori, MovementType.Arrival, ArrivalData(movementEori, instant, mrn), message)
+          sut.createArrival(enrollmentEori, MovementType.Arrival, ArrivalData(movementEori, instant, mrn), message, instant, instant)
 
         arrival.messages.length mustBe 1
         arrival.movementReferenceNumber mustBe Some(mrn)
