/*
 * Copyright 2022 HM Revenue & Customs
 *
 * Licensed under the Apache License, Version 2.0 (the "License");
 * you may not use this file except in compliance with the License.
 * You may obtain a copy of the License at
 *
 *     http://www.apache.org/licenses/LICENSE-2.0
 *
 * Unless required by applicable law or agreed to in writing, software
 * distributed under the License is distributed on an "AS IS" BASIS,
 * WITHOUT WARRANTIES OR CONDITIONS OF ANY KIND, either express or implied.
 * See the License for the specific language governing permissions and
 * limitations under the License.
 */

package uk.gov.hmrc.transitmovements.controllers

import akka.stream.IOResult
import akka.stream.scaladsl.Source
import akka.util.ByteString
import akka.util.Timeout
import cats.data.EitherT
import org.mockito.ArgumentMatchers.any
import org.mockito.MockitoSugar.reset
import org.mockito.MockitoSugar.when
import org.scalatest.BeforeAndAfterEach
import org.scalatest.OptionValues
import org.scalatest.concurrent.ScalaFutures
import org.scalatest.matchers.must.Matchers
import play.api.http.HeaderNames
import play.api.http.MimeTypes
import play.api.http.Status.BAD_REQUEST
import play.api.http.Status.INTERNAL_SERVER_ERROR
import play.api.http.Status.NOT_FOUND
import play.api.http.Status.OK
import play.api.libs.Files.SingletonTemporaryFileCreator
import play.api.libs.Files.TemporaryFileCreator
import play.api.libs.json.Json
import play.api.mvc.Headers
import play.api.mvc.Request
import play.api.test.FakeHeaders
import play.api.test.FakeRequest
import play.api.test.Helpers.contentAsJson
import play.api.test.Helpers.status
import play.api.test.Helpers.stubControllerComponents
import uk.gov.hmrc.http.HttpVerbs.POST
import uk.gov.hmrc.transitmovements.base.SpecBase
import uk.gov.hmrc.transitmovements.base.TestActorSystem
import uk.gov.hmrc.transitmovements.controllers.errors.HeaderExtractError.InvalidMessageType
import uk.gov.hmrc.transitmovements.controllers.errors.HeaderExtractError.NoHeaderFound
import uk.gov.hmrc.transitmovements.generators.ModelGenerators
import uk.gov.hmrc.transitmovements.models.DepartureId
import uk.gov.hmrc.transitmovements.models.Message
import uk.gov.hmrc.transitmovements.models.MessageData
import uk.gov.hmrc.transitmovements.models.MessageId
import uk.gov.hmrc.transitmovements.models.MessageType
import uk.gov.hmrc.transitmovements.models.MovementReferenceNumber
import uk.gov.hmrc.transitmovements.models.formats.PresentationFormats
import uk.gov.hmrc.transitmovements.repositories.DeparturesRepository
import uk.gov.hmrc.transitmovements.services.MessageFactory
import uk.gov.hmrc.transitmovements.services.MessagesXmlParsingService
import uk.gov.hmrc.transitmovements.services.errors.MongoError
import uk.gov.hmrc.transitmovements.services.errors.ParseError
import uk.gov.hmrc.transitmovements.services.errors.StreamError

import scala.concurrent.ExecutionContext.Implicits.global
import java.time.OffsetDateTime
import java.time.ZoneId
import java.time.format.DateTimeParseException
import scala.concurrent.Future
import scala.concurrent.duration.DurationInt
import scala.xml.NodeSeq

class MovementsControllerSpec
    extends SpecBase
    with TestActorSystem
    with Matchers
    with OptionValues
    with ScalaFutures
    with BeforeAndAfterEach
    with PresentationFormats
    with ModelGenerators {

  val mrn = arbitraryMovementReferenceNumber.arbitrary.sample.get

  val messageType = MessageType.DeclarationData

<<<<<<< HEAD
  def fakeRequest[A](
    method: String,
    body: NodeSeq,
    headers: FakeHeaders = FakeHeaders(Seq(HeaderNames.CONTENT_TYPE -> MimeTypes.XML, "X-Message-Type" -> messageType.code))
  ): Request[NodeSeq] =
    FakeRequest(
      method = method,
      uri = routes.MovementsController.updateMovement(movementId, Some(triggerId)).url,
      headers = headers,
      body = body
    )

=======
>>>>>>> b7c459df
  implicit val timeout: Timeout = 5.seconds

  val movementId = arbitraryMovementId.arbitrary.sample.get
  val messageId  = arbitraryMessageId.arbitrary.sample.get
  val triggerId  = arbitraryMessageId.arbitrary.sample.get

  val mockXmlParsingService          = mock[MessagesXmlParsingService]
  val mockRepository                 = mock[DeparturesRepository]
  val mockMessageFactory             = mock[MessageFactory]
  val mockTemporaryFileCreator       = mock[TemporaryFileCreator]
  val mockMessageTypeHeaderExtractor = mock[MessageTypeHeaderExtractor]

  lazy val messageData: MessageData = MessageData(OffsetDateTime.now(ZoneId.of("UTC")), None)

  lazy val messageDataEither: EitherT[Future, ParseError, MessageData] =
    EitherT.rightT(messageData)

  val now = OffsetDateTime.now

  lazy val message = arbitraryMessage.arbitrary.sample.get.copy(id = messageId, generated = now, received = now, triggerId = Some(triggerId))

  def fakeRequest[A](
    method: String,
    body: NodeSeq,
    headers: FakeHeaders = FakeHeaders(Seq(HeaderNames.CONTENT_TYPE -> MimeTypes.XML, "X-Message-Type" -> messageType.code))
  ): Request[NodeSeq] =
    FakeRequest(
      method = method,
      uri = routes.MovementsController.updateMovement(movementId, triggerId).url,
      headers = headers,
      body = body
    )

  override def afterEach() {
    reset(mockTemporaryFileCreator)
    reset(mockXmlParsingService)
    reset(mockMessageFactory)
    super.afterEach()
  }

  val controller =
    new MovementsController(stubControllerComponents(), mockMessageFactory, mockRepository, mockXmlParsingService, mockTemporaryFileCreator)

  "updateMovement" - {

    val validXml: NodeSeq =
      <CC015C>
        <messageSender>ABC123</messageSender>
        <preparationDateAndTime>2022-05-25T09:37:04</preparationDateAndTime>
      </CC015C>

    lazy val messageFactoryEither: EitherT[Future, StreamError, Message] =
      EitherT.rightT(message)

    "must return OK if XML data extraction is successful" in {

      val tempFile = SingletonTemporaryFileCreator.create()
      when(mockTemporaryFileCreator.create()).thenReturn(tempFile)

      when(mockMessageTypeHeaderExtractor.extract(any[Headers]))
        .thenReturn(EitherT.rightT(messageType))

      when(mockXmlParsingService.extractMessageData(any[Source[ByteString, _]], any[MessageType]))
        .thenReturn(messageDataEither)

      when(mockMessageFactory.create(any[MessageType], any[OffsetDateTime], any[Option[MessageId]], any[Source[ByteString, Future[IOResult]]]))
        .thenReturn(messageFactoryEither)

      when(mockRepository.updateMessages(any[String].asInstanceOf[DepartureId], any[Message], any[Option[MovementReferenceNumber]]))
        .thenReturn(EitherT.rightT(()))

      val request = fakeRequest(POST, validXml)

      val result =
        controller.updateMovement(movementId, Some(triggerId))(request)

      status(result) mustBe OK
      contentAsJson(result) mustBe Json.obj("messageId" -> messageId.value)
    }

    "must return BAD_REQUEST when XML data extraction fails" - {

      "contains message to indicate date time failure" in {

        val cs: CharSequence = "invalid"

        val xml: NodeSeq =
          <CC009C>
            <preparationDateAndTime>invalid</preparationDateAndTime>
          </CC009C>

        val tempFile = SingletonTemporaryFileCreator.create()
        when(mockTemporaryFileCreator.create()).thenReturn(tempFile)

        when(mockMessageTypeHeaderExtractor.extract(any[Headers]))
          .thenReturn(EitherT.rightT(MessageType.InvalidationDecision))

        when(mockXmlParsingService.extractMessageData(any[Source[ByteString, _]], any[MessageType]))
          .thenReturn(
            EitherT.leftT(
              ParseError.BadDateTime("preparationDateAndTime", new DateTimeParseException("Text 'invalid' could not be parsed at index 0", cs, 0))
            )
          )

        when(mockMessageFactory.create(any[MessageType], any[OffsetDateTime], any[Option[MessageId]], any[Source[ByteString, Future[IOResult]]]))
          .thenReturn(messageFactoryEither)

        when(mockRepository.updateMessages(any[String].asInstanceOf[DepartureId], any[Message], any[Option[MovementReferenceNumber]]))
          .thenReturn(EitherT.rightT(()))

        val request = fakeRequest(POST, xml)

        val result =
          controller.updateMovement(movementId, Some(triggerId))(request)

        status(result) mustBe BAD_REQUEST
        contentAsJson(result) mustBe Json.obj(
          "code"    -> "BAD_REQUEST",
          "message" -> "Could not parse datetime for preparationDateAndTime: Text 'invalid' could not be parsed at index 0"
        )
      }

      "contains message to indicate update failed due to document with given id not found" in {

        val tempFile = SingletonTemporaryFileCreator.create()
        when(mockTemporaryFileCreator.create()).thenReturn(tempFile)

        when(mockMessageTypeHeaderExtractor.extract(any[Headers]))
          .thenReturn(EitherT.rightT(messageType))

        when(mockXmlParsingService.extractMessageData(any[Source[ByteString, _]], any[MessageType]))
          .thenReturn(messageDataEither)

        when(mockMessageFactory.create(any[MessageType], any[OffsetDateTime], any[Option[MessageId]], any[Source[ByteString, Future[IOResult]]]))
          .thenReturn(messageFactoryEither)

        when(mockRepository.updateMessages(any[String].asInstanceOf[DepartureId], any[Message], any[Option[MovementReferenceNumber]]))
          .thenReturn(EitherT.leftT(MongoError.DocumentNotFound(s"No departure found with the given id: ${movementId.value}")))

        val request = fakeRequest(POST, validXml)

        val result =
          controller.updateMovement(movementId, Some(triggerId))(request)

        status(result) mustBe NOT_FOUND
        contentAsJson(result) mustBe Json.obj(
          "code"    -> "NOT_FOUND",
          "message" -> s"No departure found with the given id: ${movementId.value}"
        )
      }

      "contains message to indicate message type header not supplied" in {

        val tempFile = SingletonTemporaryFileCreator.create()
        when(mockTemporaryFileCreator.create()).thenReturn(tempFile)

        when(mockMessageTypeHeaderExtractor.extract(any[Headers]))
          .thenReturn(EitherT.leftT(NoHeaderFound("Missing X-Message-Type header value")))

        val request = fakeRequest(POST, validXml, FakeHeaders(Seq(HeaderNames.CONTENT_TYPE -> MimeTypes.XML)))

        val result =
          controller.updateMovement(movementId, Some(triggerId))(request)

        status(result) mustBe BAD_REQUEST
        contentAsJson(result) mustBe Json.obj(
          "code"    -> "BAD_REQUEST",
          "message" -> "Missing X-Message-Type header value"
        )
      }

      "contains message to indicate the given message type is invalid" in {

        val tempFile = SingletonTemporaryFileCreator.create()
        when(mockTemporaryFileCreator.create()).thenReturn(tempFile)

        when(mockMessageTypeHeaderExtractor.extract(any[Headers]))
          .thenReturn(EitherT.leftT(InvalidMessageType(s"Invalid X-Message-Type header value: invalid")))

        val request = fakeRequest(POST, validXml, FakeHeaders(Seq(HeaderNames.CONTENT_TYPE -> MimeTypes.XML, "X-Message-Type" -> "invalid")))

        val result =
          controller.updateMovement(movementId, Some(triggerId))(request)

        status(result) mustBe BAD_REQUEST
        contentAsJson(result) mustBe Json.obj(
          "code"    -> "BAD_REQUEST",
          "message" -> "Invalid X-Message-Type header value: invalid"
        )
      }

    }

    "must return INTERNAL_SERVICE_ERROR" - {

      "when an invalid xml causes an unknown ParseError to be thrown" in {

        val unknownErrorXml: String =
          "<CC007C><messageSender/>GB1234"

        when(mockMessageTypeHeaderExtractor.extract(any[Headers]))
          .thenReturn(EitherT.rightT(MessageType.MrnAllocated))

        when(mockXmlParsingService.extractMessageData(any[Source[ByteString, _]], any[MessageType]))
          .thenReturn(EitherT.leftT(ParseError.UnexpectedError(Some(new IllegalArgumentException()))))

        when(mockTemporaryFileCreator.create()).thenReturn(SingletonTemporaryFileCreator.create())

        val request = FakeRequest(
          method = POST,
          uri = routes.MovementsController.updateMovement(movementId, Some(triggerId)).url,
          headers = FakeHeaders(Seq(HeaderNames.CONTENT_TYPE -> MimeTypes.XML, "X-Message-Type" -> messageType.code)),
          body = unknownErrorXml
        )

        val result =
          controller.updateMovement(movementId, Some(triggerId))(request)

        status(result) mustBe INTERNAL_SERVER_ERROR
        contentAsJson(result) mustBe Json.obj(
          "code"    -> "INTERNAL_SERVER_ERROR",
          "message" -> "Internal server error"
        )
      }

      "when file creation fails" in {

        when(mockTemporaryFileCreator.create()).thenThrow(new Exception("File creation failed"))

        val request = fakeRequest(POST, validXml)

        val result =
          controller.updateMovement(movementId, Some(triggerId))(request)

        status(result) mustBe INTERNAL_SERVER_ERROR
        contentAsJson(result) mustBe Json.obj(
          "code"    -> "INTERNAL_SERVER_ERROR",
          "message" -> "Internal server error"
        )
      }
    }
  }

}<|MERGE_RESOLUTION|>--- conflicted
+++ resolved
@@ -86,7 +86,27 @@
 
   val messageType = MessageType.DeclarationData
 
-<<<<<<< HEAD
+  implicit val timeout: Timeout = 5.seconds
+
+  val movementId = arbitraryMovementId.arbitrary.sample.get
+  val messageId  = arbitraryMessageId.arbitrary.sample.get
+  val triggerId  = arbitraryMessageId.arbitrary.sample.get
+
+  val mockXmlParsingService          = mock[MessagesXmlParsingService]
+  val mockRepository                 = mock[DeparturesRepository]
+  val mockMessageFactory             = mock[MessageFactory]
+  val mockTemporaryFileCreator       = mock[TemporaryFileCreator]
+  val mockMessageTypeHeaderExtractor = mock[MessageTypeHeaderExtractor]
+
+  lazy val messageData: MessageData = MessageData(OffsetDateTime.now(ZoneId.of("UTC")), None)
+
+  lazy val messageDataEither: EitherT[Future, ParseError, MessageData] =
+    EitherT.rightT(messageData)
+
+  val now = OffsetDateTime.now
+
+  lazy val message = arbitraryMessage.arbitrary.sample.get.copy(id = messageId, generated = now, received = now, triggerId = Some(triggerId))
+
   def fakeRequest[A](
     method: String,
     body: NodeSeq,
@@ -99,41 +119,6 @@
       body = body
     )
 
-=======
->>>>>>> b7c459df
-  implicit val timeout: Timeout = 5.seconds
-
-  val movementId = arbitraryMovementId.arbitrary.sample.get
-  val messageId  = arbitraryMessageId.arbitrary.sample.get
-  val triggerId  = arbitraryMessageId.arbitrary.sample.get
-
-  val mockXmlParsingService          = mock[MessagesXmlParsingService]
-  val mockRepository                 = mock[DeparturesRepository]
-  val mockMessageFactory             = mock[MessageFactory]
-  val mockTemporaryFileCreator       = mock[TemporaryFileCreator]
-  val mockMessageTypeHeaderExtractor = mock[MessageTypeHeaderExtractor]
-
-  lazy val messageData: MessageData = MessageData(OffsetDateTime.now(ZoneId.of("UTC")), None)
-
-  lazy val messageDataEither: EitherT[Future, ParseError, MessageData] =
-    EitherT.rightT(messageData)
-
-  val now = OffsetDateTime.now
-
-  lazy val message = arbitraryMessage.arbitrary.sample.get.copy(id = messageId, generated = now, received = now, triggerId = Some(triggerId))
-
-  def fakeRequest[A](
-    method: String,
-    body: NodeSeq,
-    headers: FakeHeaders = FakeHeaders(Seq(HeaderNames.CONTENT_TYPE -> MimeTypes.XML, "X-Message-Type" -> messageType.code))
-  ): Request[NodeSeq] =
-    FakeRequest(
-      method = method,
-      uri = routes.MovementsController.updateMovement(movementId, triggerId).url,
-      headers = headers,
-      body = body
-    )
-
   override def afterEach() {
     reset(mockTemporaryFileCreator)
     reset(mockXmlParsingService)
