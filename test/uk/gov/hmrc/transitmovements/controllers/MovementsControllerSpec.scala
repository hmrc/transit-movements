--- conflicted
+++ resolved
@@ -952,6 +952,8 @@
             <preparationDateAndTime>invalid</preparationDateAndTime>
           </CC009C>
 
+        val xmlStream = Source.single(ByteString(xml.mkString))
+
         val tempFile = SingletonTemporaryFileCreator.create()
         when(mockTemporaryFileCreator.create()).thenReturn(tempFile)
 
@@ -962,12 +964,9 @@
             )
           )
 
-        when(mockRepository.attachMessage(any[String].asInstanceOf[MovementId], any[Message], any[Option[MovementReferenceNumber]], any[OffsetDateTime]))
-          .thenReturn(EitherT.rightT(()))
-
-        val request = fakeRequest(POST, xml, Some(messageType.code))
-
-        val result =
+        val request = fakeRequest(POST, xmlStream, Some(messageType.code))
+
+        val result: Future[Result] =
           controller.updateMovement(movementId, Some(triggerId))(request)
 
         status(result) mustBe BAD_REQUEST
@@ -1186,7 +1185,7 @@
 
   }
 
-  "updateMovement for Large message stored in object store" - {
+  "updateMovement for large messages" - {
 
     val messageType = MessageType.DeclarationData
 
@@ -1236,6 +1235,25 @@
       contentAsJson(result) mustBe Json.obj("messageId" -> messageId.value)
     }
 
+    "must return BAD_REQUEST when Object Store uri header not supplied" in {
+
+      lazy val request = FakeRequest(
+        method = "POST",
+        uri = routes.MovementsController.updateMovement(movementId, Some(triggerId)).url,
+        headers = FakeHeaders(Seq("X-Message-Type" -> messageType.code)),
+        body = AnyContentAsEmpty
+      )
+
+      val result =
+        controller.updateMovement(movementId, Some(triggerId))(request)
+
+      status(result) mustBe BAD_REQUEST
+      contentAsJson(result) mustBe Json.obj(
+        "code"    -> "BAD_REQUEST",
+        "message" -> "Missing X-Object-Store-Uri header value"
+      )
+    }
+
     "must return BAD_REQUEST when file not found on object store resource location" in {
 
       when(mockObjectStoreService.getObjectStoreFile(any[String].asInstanceOf[ObjectStoreResourceLocation])(any[ExecutionContext], any[HeaderCarrier]))
@@ -1283,12 +1301,10 @@
     }
   }
 
-  "updateMessage (for PATCH)" - {
-    "updateMessage" - {
-
-      "for requests initiated from the trader or Upscan" - {
-
-<<<<<<< HEAD
+  "updateMessage" - {
+
+    "for requests initiated from the trader or Upscan" - {
+
       "must return OK if successful given an object store URI, message type and status" - {
 
         "if the message is a departure message and the first one in the movement" in forAll(
@@ -1329,64 +1345,9 @@
 
             when(mockMessagesXmlParsingService.extractMessageData(any[Source[ByteString, _]], eqTo(messageType)))
               .thenReturn(EitherT.rightT(MessageData(generatedTime, None)))
-=======
-        "must return OK if successful given both an object store URI and status" - {
-
-          "if the message is a departure message and the first one in the movement" in forAll(
-            arbitrary[EORINumber],
-            arbitrary[MovementId],
-            arbitrary[MessageId]
-          ) {
-            (eori, movementId, messageId) =>
-              when(
-                mockRepository.getMovementWithoutMessages(eqTo(eori), MovementId(eqTo(movementId.value)), eqTo(MovementType.Departure))
-              )
-                .thenReturn(EitherT.rightT(Some(MovementWithoutMessages(movementId, eori, None, None, OffsetDateTime.now(clock), OffsetDateTime.now(clock)))))
-
-              when(
-                mockObjectStoreService
-                  .getObjectStoreFile(ObjectStoreResourceLocation(eqTo("movements/abcdef0123456789/abc.xml")))(any[ExecutionContext], any[HeaderCarrier])
-              )
-                .thenReturn(EitherT.rightT(Source.empty[ByteString]))
-
-              when(
-                mockMovementsXmlParsingService.extractData(eqTo(MovementType.Departure), any[Source[ByteString, _]])
-              )
-                .thenReturn(EitherT.rightT(DeclarationData(eori, OffsetDateTime.now(clock))))
-
-              when(
-                mockRepository.updateMessage(
-                  MovementId(eqTo(movementId.value)),
-                  MessageId(eqTo(messageId.value)),
-                  any[UpdateMessageData],
-                  any[OffsetDateTime]
-                )
-              )
-                .thenReturn(EitherT.rightT(()))
->>>>>>> ab9e026d
-
-              when(
-                mockRepository.updateMovement(MovementId(eqTo(movementId.value)), eqTo(Some(eori)), eqTo(None), any[OffsetDateTime])
-              )
-                .thenReturn(EitherT.rightT(()))
-
-              val headers = FakeHeaders(Seq(HeaderNames.CONTENT_TYPE -> MimeTypes.JSON))
-              val body = Json.obj(
-                "objectStoreURI" -> "common-transit-convention-traders/movements/abcdef0123456789/abc.xml",
-                "status"         -> "Success"
-              )
-              val request = FakeRequest(
-                method = POST,
-                uri = routes.MovementsController.updateMessage(eori, MovementType.Arrival, movementId, messageId).url,
-                headers = headers,
-                body = body
-              )
-
-              val result =
-                controller.updateMessage(eori, MovementType.Departure, movementId, messageId)(request)
-
-              status(result) mustBe OK
-              verify(mockRepository, times(1)).updateMessage(
+
+            when(
+              mockRepository.updateMessage(
                 MovementId(eqTo(movementId.value)),
                 MessageId(eqTo(messageId.value)),
                 argThat(
@@ -1401,28 +1362,14 @@
                 ),
                 any[OffsetDateTime]
               )
-              verify(mockRepository, times(1)).updateMovement(MovementId(eqTo(movementId.value)), eqTo(Some(eori)), eqTo(None), any[OffsetDateTime])
-          }
-
-          "if the message is an arrival message and the first one in the movement" in forAll(
-            arbitrary[EORINumber],
-            arbitrary[MovementId],
-            arbitrary[MessageId],
-            arbitrary[MovementReferenceNumber]
-          ) {
-            (eori, movementId, messageId, mrn) =>
+            )
+              .thenReturn(EitherT.rightT(()))
+
               when(
-                mockRepository.getMovementWithoutMessages(eqTo(eori), MovementId(eqTo(movementId.value)), eqTo(MovementType.Arrival))
+                mockRepository.updateMovement(MovementId(eqTo(movementId.value)), eqTo(Some(eori)), eqTo(None), any[OffsetDateTime])
               )
-                .thenReturn(EitherT.rightT(Some(MovementWithoutMessages(movementId, eori, None, None, OffsetDateTime.now(clock), OffsetDateTime.now(clock)))))
-
-              when(
-                mockObjectStoreService
-                  .getObjectStoreFile(ObjectStoreResourceLocation(eqTo("movements/abcdef0123456789/abc.xml")))(any[ExecutionContext], any[HeaderCarrier])
-              )
-                .thenReturn(EitherT.rightT(Source.empty[ByteString]))
-
-<<<<<<< HEAD
+                .thenReturn(EitherT.rightT(()))
+
             val headers = FakeHeaders(Seq(HeaderNames.CONTENT_TYPE -> MimeTypes.JSON))
             val body = Json.obj(
               "messageType"    -> messageType.code,
@@ -1435,41 +1382,20 @@
               headers = headers,
               body = body
             )
-=======
-              when(
-                mockMovementsXmlParsingService.extractData(eqTo(MovementType.Arrival), any[Source[ByteString, _]])
+
+              val result =
+                controller.updateMessage(eori, MovementType.Departure, movementId, messageId)(request)
+
+              status(result) mustBe OK
+              verify(mockRepository, times(1)).updateMessage(
+                MovementId(eqTo(movementId.value)),
+                MessageId(eqTo(messageId.value)),
+                any[UpdateMessageData],
+                any[OffsetDateTime]
               )
-                .thenReturn(EitherT.rightT(ArrivalData(eori, OffsetDateTime.now(clock), mrn)))
-
-              when(
-                mockRepository.updateMessage(
-                  MovementId(eqTo(movementId.value)),
-                  MessageId(eqTo(messageId.value)),
-                  any[UpdateMessageData],
-                  any[OffsetDateTime]
-                )
-              )
-                .thenReturn(EitherT.rightT(()))
->>>>>>> ab9e026d
-
-              when(
-                mockRepository.updateMovement(MovementId(eqTo(movementId.value)), eqTo(Some(eori)), eqTo(Some(mrn)), any[OffsetDateTime])
-              )
-                .thenReturn(EitherT.rightT(()))
-
-              val headers = FakeHeaders(Seq(HeaderNames.CONTENT_TYPE -> MimeTypes.JSON))
-              val body = Json.obj(
-                "objectStoreURI" -> "common-transit-convention-traders/movements/abcdef0123456789/abc.xml",
-                "status"         -> "Success"
-              )
-              val request = FakeRequest(
-                method = POST,
-                uri = routes.MovementsController.updateMessage(eori, MovementType.Departure, movementId, messageId).url,
-                headers = headers,
-                body = body
-              )
-
-<<<<<<< HEAD
+              verify(mockRepository, times(1)).updateMovement(MovementId(eqTo(movementId.value)), eqTo(Some(eori)), eqTo(None), any[OffsetDateTime])
+          }
+
         "if the message is an arrival message and the first one in the movement" in forAll(
           arbitrary[EORINumber],
           arbitrary[MovementId],
@@ -1509,67 +1435,9 @@
 
             when(mockMessagesXmlParsingService.extractMessageData(any[Source[ByteString, _]], eqTo(messageType)))
               .thenReturn(EitherT.rightT(MessageData(generatedTime, Some(mrn))))
-=======
-              val result =
-                controller.updateMessage(eori, MovementType.Arrival, movementId, messageId)(request)
-
-              status(result) mustBe OK
-              verify(mockRepository, times(1)).updateMessage(
-                MovementId(eqTo(movementId.value)),
-                MessageId(eqTo(messageId.value)),
-                any[UpdateMessageData],
-                any[OffsetDateTime]
-              )
-              verify(mockRepository, times(1)).updateMovement(MovementId(eqTo(movementId.value)), eqTo(Some(eori)), eqTo(Some(mrn)), any[OffsetDateTime])
-          }
-
-          "if the movement EORI has already been set" in forAll(
-            arbitrary[EORINumber],
-            arbitrary[MovementId],
-            arbitrary[MessageId],
-            arbitrary[MovementType]
-          ) {
-            (eori, movementId, messageId, movementType) =>
-              when(
-                mockRepository.getMovementWithoutMessages(eqTo(eori), MovementId(eqTo(movementId.value)), eqTo(movementType))
-              )
-                .thenReturn(
-                  EitherT.rightT(Some(MovementWithoutMessages(movementId, eori, Some(eori), None, OffsetDateTime.now(clock), OffsetDateTime.now(clock))))
-                )
-
-              when(
-                mockRepository.updateMessage(
-                  MovementId(eqTo(movementId.value)),
-                  MessageId(eqTo(messageId.value)),
-                  any[UpdateMessageData],
-                  any[OffsetDateTime]
-                )
-              )
-                .thenReturn(EitherT.rightT(()))
-
-              when(
-                mockRepository.updateMovement(MovementId(eqTo(movementId.value)), eqTo(Some(eori)), eqTo(None), any[OffsetDateTime])
-              )
-                .thenReturn(EitherT.rightT(()))
->>>>>>> ab9e026d
-
-              val headers = FakeHeaders(Seq(HeaderNames.CONTENT_TYPE -> MimeTypes.JSON))
-              val body = Json.obj(
-                "objectStoreURI" -> "common-transit-convention-traders/movements/abcdef0123456789/abc.xml",
-                "status"         -> "Success"
-              )
-              val request = FakeRequest(
-                method = POST,
-                uri = routes.MovementsController.updateMessage(eori, movementType, movementId, messageId).url,
-                headers = headers,
-                body = body
-              )
-
-              val result =
-                controller.updateMessage(eori, movementType, movementId, messageId)(request)
-
-              status(result) mustBe OK
-              verify(mockRepository, times(1)).updateMessage(
+
+            when(
+              mockRepository.updateMessage(
                 MovementId(eqTo(movementId.value)),
                 MessageId(eqTo(messageId.value)),
                 argThat(
@@ -1584,13 +1452,14 @@
                 ),
                 any[OffsetDateTime]
               )
-              verify(mockRepository, times(0)).updateMovement(MovementId(eqTo(movementId.value)), eqTo(Some(eori)), eqTo(None), any[OffsetDateTime])
-          }
-        }
-
-        "must return Bad Request" - {
-
-<<<<<<< HEAD
+            )
+              .thenReturn(EitherT.rightT(()))
+
+              when(
+                mockRepository.updateMovement(MovementId(eqTo(movementId.value)), eqTo(Some(eori)), eqTo(Some(mrn)), any[OffsetDateTime])
+              )
+                .thenReturn(EitherT.rightT(()))
+
             val headers = FakeHeaders(Seq(HeaderNames.CONTENT_TYPE -> MimeTypes.JSON))
             val body = Json.obj(
               "messageType"    -> messageType.code,
@@ -1603,29 +1472,149 @@
               headers = headers,
               body = body
             )
-=======
-          "if the object store URI is not a common-transit-convention-traders owned URI" in forAll(
-            arbitrary[EORINumber],
-            arbitrary[MovementId],
-            arbitrary[MessageId]
-          ) {
-            (eori, movementId, messageId) =>
-              when(
-                mockRepository.getMovementWithoutMessages(eqTo(eori), MovementId(eqTo(movementId.value)), eqTo(MovementType.Departure))
+
+              val result =
+                controller.updateMessage(eori, MovementType.Arrival, movementId, messageId)(request)
+
+              status(result) mustBe OK
+              verify(mockRepository, times(1)).updateMessage(
+                MovementId(eqTo(movementId.value)),
+                MessageId(eqTo(messageId.value)),
+                any[UpdateMessageData],
+                any[OffsetDateTime]
               )
-                .thenReturn(EitherT.rightT(Some(MovementWithoutMessages(movementId, eori, None, None, OffsetDateTime.now(clock), OffsetDateTime.now(clock)))))
->>>>>>> ab9e026d
-
-              when(
-                mockObjectStoreService
-                  .getObjectStoreFile(ObjectStoreResourceLocation(eqTo("movements/abcdef0123456789/abc.xml")))(any[ExecutionContext], any[HeaderCarrier])
+              verify(mockRepository, times(1)).updateMovement(MovementId(eqTo(movementId.value)), eqTo(Some(eori)), eqTo(Some(mrn)), any[OffsetDateTime])
+          }
+
+        "if the movement EORI has already been set" in forAll(
+          arbitrary[EORINumber],
+          arbitrary[MovementId],
+          arbitrary[MessageId],
+          arbitrary[MovementType]
+        ) {
+          (eori, movementId, messageId, movementType) =>
+            val tempFile = SingletonTemporaryFileCreator.create()
+            when(mockTemporaryFileCreator.create()).thenReturn(tempFile)
+
+            val messageType: MessageType = {
+              if (movementType == MovementType.Departure) Gen.oneOf(MessageType.departureRequestValues)
+              else Gen.oneOf(MessageType.arrivalRequestValues)
+            }.sample.get
+            when(
+              mockRepository.getMovementWithoutMessages(EORINumber(eqTo(eori.value)), MovementId(eqTo(movementId.value)), eqTo(movementType))
+            )
+              .thenReturn(
+                EitherT.rightT(Some(MovementWithoutMessages(movementId, eori, Some(eori), None, OffsetDateTime.now(clock), OffsetDateTime.now(clock))))
               )
-                .thenReturn(EitherT.rightT(Source.empty[ByteString]))
-
-              when(
-                mockMovementsXmlParsingService.extractData(eqTo(MovementType.Departure), any[Source[ByteString, _]])
+
+            when(
+              mockObjectStoreService
+                .getObjectStoreFile(ObjectStoreResourceLocation(eqTo("movements/abcdef0123456789/abc.xml")))(any[ExecutionContext], any[HeaderCarrier])
+            )
+              .thenReturn(EitherT.rightT(Source.empty[ByteString]))
+
+            when(
+              mockRepository.getSingleMessage(
+                EORINumber(eqTo(eori.value)),
+                MovementId(eqTo(movementId.value)),
+                MessageId(eqTo(messageId.value)),
+                eqTo(movementType)
               )
-                .thenReturn(EitherT.rightT(DeclarationData(eori, OffsetDateTime.now(clock))))
+            )
+              .thenReturn(EitherT.rightT(Some(MessageResponse(messageId, now, Some(messageType), None, Some(MessageStatus.Pending), None))))
+
+            when(
+              mockRepository.updateMessage(
+                MovementId(eqTo(movementId.value)),
+                MessageId(eqTo(messageId.value)),
+                any[UpdateMessageData],
+                any[OffsetDateTime]
+              )
+            )
+              .thenReturn(EitherT.rightT(()))
+
+            when(
+              mockMovementsXmlParsingService.extractData(eqTo(messageType), any[Source[ByteString, _]])
+            )
+              .thenReturn(EitherT.rightT(Some(DeclarationData(eori, OffsetDateTime.now(clock)))))
+
+            when(mockMessagesXmlParsingService.extractMessageData(any[Source[ByteString, _]], eqTo(messageType)))
+              .thenReturn(EitherT.rightT(MessageData(generatedTime, None)))
+
+            when(
+              mockRepository.updateMovement(MovementId(eqTo(movementId.value)), eqTo(None), eqTo(None), any[OffsetDateTime])
+            )
+              .thenReturn(EitherT.rightT(()))
+
+            val headers = FakeHeaders(Seq(HeaderNames.CONTENT_TYPE -> MimeTypes.JSON))
+            val body = Json.obj(
+              "objectStoreURI" -> "common-transit-convention-traders/movements/abcdef0123456789/abc.xml",
+              "status"         -> "Success",
+              "messageType"    -> messageType.code
+            )
+            val request = FakeRequest(
+              method = POST,
+              uri = routes.MovementsController.updateMessage(eori, movementType, movementId, messageId).url,
+              headers = headers,
+              body = body
+            )
+
+              val result =
+                controller.updateMessage(eori, movementType, movementId, messageId)(request)
+
+            status(result) mustBe OK
+            verify(mockRepository, times(1)).updateMessage(
+              MovementId(eqTo(movementId.value)),
+              MessageId(eqTo(messageId.value)),
+              any[UpdateMessageData],
+              any[OffsetDateTime]
+            )
+            verify(mockRepository, times(1)).updateMovement(MovementId(eqTo(movementId.value)), eqTo(None), eqTo(None), any[OffsetDateTime])
+        }
+      }
+
+      "must return Bad Request" - {
+
+        "if the object store URI is not a common-transit-convention-traders owned URI" in forAll(
+          arbitrary[EORINumber],
+          arbitrary[MovementId],
+          arbitrary[MessageId],
+          arbitrary[MovementType]
+        ) {
+          (eori, movementId, messageId, movementType) =>
+            val messageType: MessageType = {
+              if (movementType == MovementType.Departure) Gen.oneOf(MessageType.departureRequestValues)
+              else Gen.oneOf(MessageType.arrivalRequestValues)
+            }.sample.get
+
+            when(
+              mockRepository.getMovementWithoutMessages(EORINumber(eqTo(eori.value)), MovementId(eqTo(movementId.value)), eqTo(movementType))
+            )
+              .thenReturn(EitherT.rightT(Some(MovementWithoutMessages(movementId, eori, None, None, OffsetDateTime.now(clock), OffsetDateTime.now(clock)))))
+
+            when(
+              mockRepository.getSingleMessage(
+                EORINumber(eqTo(eori.value)),
+                MovementId(eqTo(movementId.value)),
+                MessageId(eqTo(messageId.value)),
+                eqTo(movementType)
+              )
+            )
+              .thenReturn(EitherT.rightT(Some(MessageResponse(messageId, now, Some(messageType), None, Some(MessageStatus.Pending), None))))
+
+            when(
+              mockObjectStoreService
+                .getObjectStoreFile(ObjectStoreResourceLocation(eqTo("movements/abcdef0123456789/abc.xml")))(any[ExecutionContext], any[HeaderCarrier])
+            )
+              .thenReturn(EitherT.rightT(Source.empty[ByteString]))
+
+            when(
+              mockMovementsXmlParsingService.extractData(eqTo(messageType), any[Source[ByteString, _]])
+            )
+              .thenReturn(EitherT.rightT(Some(DeclarationData(eori, OffsetDateTime.now(clock)))))
+
+            when(mockMessagesXmlParsingService.extractMessageData(any[Source[ByteString, _]], eqTo(messageType)))
+              .thenReturn(EitherT.rightT(MessageData(generatedTime, Some(mrn))))
 
               when(
                 mockRepository.updateMessage(
@@ -1642,20 +1631,21 @@
               )
                 .thenReturn(EitherT.rightT(()))
 
-              val headers = FakeHeaders(Seq(HeaderNames.CONTENT_TYPE -> MimeTypes.JSON))
-              val body = Json.obj(
-                "objectStoreURI" -> "something/movements/abcdef0123456789/abc.xml",
-                "status"         -> "Success"
-              )
-              val request = FakeRequest(
-                method = POST,
-                uri = routes.MovementsController.updateMessage(eori, MovementType.Departure, movementId, messageId).url,
-                headers = headers,
-                body = body
-              )
-
-              val result =
-                controller.updateMessage(eori, MovementType.Departure, movementId, messageId)(request)
+            val headers = FakeHeaders(Seq(HeaderNames.CONTENT_TYPE -> MimeTypes.JSON))
+            val body = Json.obj(
+              "objectStoreURI" -> "something/movements/abcdef0123456789/abc.xml",
+              "status"         -> "Success",
+              "messageType"    -> messageType.code
+            )
+            val request = FakeRequest(
+              method = POST,
+              uri = routes.MovementsController.updateMessage(eori, movementType, movementId, messageId).url,
+              headers = headers,
+              body = body
+            )
+
+            val result =
+              controller.updateMessage(eori, movementType, movementId, messageId)(request)
 
               status(result) mustBe BAD_REQUEST
               contentAsJson(result) mustBe Json.obj(
@@ -1672,217 +1662,6 @@
           }
         }
 
-        "must return OK, if the update message is successful, given only status is provided in the request" in forAll(
-          arbitrary[EORINumber],
-          arbitrary[MovementType],
-          arbitrary[MessageStatus]
-        ) {
-<<<<<<< HEAD
-          (eori, movementId, messageId, movementType) =>
-            val tempFile = SingletonTemporaryFileCreator.create()
-            when(mockTemporaryFileCreator.create()).thenReturn(tempFile)
-
-            val messageType: MessageType = {
-              if (movementType == MovementType.Departure) Gen.oneOf(MessageType.departureRequestValues)
-              else Gen.oneOf(MessageType.arrivalRequestValues)
-            }.sample.get
-=======
-          (eori, movementType, messageStatus) =>
-            reset(mockRepository) // needed thanks to the generators running the test multiple times.
-            val expectedUpdateData = UpdateMessageData(status = messageStatus)
-
->>>>>>> ab9e026d
-            when(
-              mockRepository.getMovementWithoutMessages(EORINumber(eqTo(eori.value)), MovementId(eqTo(movementId.value)), eqTo(movementType))
-            )
-              .thenReturn(
-                EitherT.rightT(Some(MovementWithoutMessages(movementId, eori, Some(eori), None, OffsetDateTime.now(clock), OffsetDateTime.now(clock))))
-              )
-
-            when(
-              mockObjectStoreService
-                .getObjectStoreFile(ObjectStoreResourceLocation(eqTo("movements/abcdef0123456789/abc.xml")))(any[ExecutionContext], any[HeaderCarrier])
-            )
-              .thenReturn(EitherT.rightT(Source.empty[ByteString]))
-
-            when(
-              mockRepository.getSingleMessage(
-                EORINumber(eqTo(eori.value)),
-                MovementId(eqTo(movementId.value)),
-                MessageId(eqTo(messageId.value)),
-                eqTo(movementType)
-              )
-            )
-              .thenReturn(EitherT.rightT(Some(MessageResponse(messageId, now, Some(messageType), None, Some(MessageStatus.Pending), None))))
-
-            when(
-              mockRepository.updateMessage(
-                MovementId(eqTo(movementId.value)),
-                MessageId(eqTo(messageId.value)),
-                eqTo(expectedUpdateData),
-                any[OffsetDateTime]
-              )
-            )
-              .thenReturn(EitherT.rightT(()))
-
-<<<<<<< HEAD
-            when(
-              mockMovementsXmlParsingService.extractData(eqTo(messageType), any[Source[ByteString, _]])
-            )
-              .thenReturn(EitherT.rightT(Some(DeclarationData(eori, OffsetDateTime.now(clock)))))
-
-            when(mockMessagesXmlParsingService.extractMessageData(any[Source[ByteString, _]], eqTo(messageType)))
-              .thenReturn(EitherT.rightT(MessageData(generatedTime, None)))
-
-            when(
-              mockRepository.updateMovement(MovementId(eqTo(movementId.value)), eqTo(None), eqTo(None), any[OffsetDateTime])
-            )
-              .thenReturn(EitherT.rightT(()))
-
-            val headers = FakeHeaders(Seq(HeaderNames.CONTENT_TYPE -> MimeTypes.JSON))
-            val body = Json.obj(
-              "objectStoreURI" -> "common-transit-convention-traders/movements/abcdef0123456789/abc.xml",
-              "status"         -> "Success",
-              "messageType"    -> messageType.code
-=======
-            val headers = FakeHeaders(Seq(HeaderNames.CONTENT_TYPE -> MimeTypes.JSON))
-            val body = Json.obj(
-              "status" -> messageStatus.toString
->>>>>>> ab9e026d
-            )
-            val request = FakeRequest(
-              method = POST,
-              uri = routes.MovementsController.updateMessage(eori, movementType, movementId, messageId).url,
-              headers = headers,
-              body = body
-            )
-
-            val result =
-              controller.updateMessage(eori, movementType, movementId, messageId)(request)
-
-            status(result) mustBe OK
-            verify(mockRepository, times(1)).updateMessage(
-              MovementId(eqTo(movementId.value)),
-              MessageId(eqTo(messageId.value)),
-              any[UpdateMessageData],
-              any[OffsetDateTime]
-            )
-            verify(mockRepository, times(1)).updateMovement(MovementId(eqTo(movementId.value)), eqTo(None), eqTo(None), any[OffsetDateTime])
-        }
-
-<<<<<<< HEAD
-        "if the object store URI is not a common-transit-convention-traders owned URI" in forAll(
-          arbitrary[EORINumber],
-          arbitrary[MovementId],
-          arbitrary[MessageId],
-          arbitrary[MovementType]
-        ) {
-          (eori, movementId, messageId, movementType) =>
-            val messageType: MessageType = {
-              if (movementType == MovementType.Departure) Gen.oneOf(MessageType.departureRequestValues)
-              else Gen.oneOf(MessageType.arrivalRequestValues)
-            }.sample.get
-
-            when(
-              mockRepository.getMovementWithoutMessages(EORINumber(eqTo(eori.value)), MovementId(eqTo(movementId.value)), eqTo(movementType))
-            )
-              .thenReturn(EitherT.rightT(Some(MovementWithoutMessages(movementId, eori, None, None, OffsetDateTime.now(clock), OffsetDateTime.now(clock)))))
-
-            when(
-              mockRepository.getSingleMessage(
-                EORINumber(eqTo(eori.value)),
-                MovementId(eqTo(movementId.value)),
-                MessageId(eqTo(messageId.value)),
-                eqTo(movementType)
-              )
-            )
-              .thenReturn(EitherT.rightT(Some(MessageResponse(messageId, now, Some(messageType), None, Some(MessageStatus.Pending), None))))
-
-            when(
-              mockObjectStoreService
-                .getObjectStoreFile(ObjectStoreResourceLocation(eqTo("movements/abcdef0123456789/abc.xml")))(any[ExecutionContext], any[HeaderCarrier])
-=======
-        "must return BAD_REQUEST when JSON data extraction fails" in forAll(arbitrary[EORINumber], arbitrary[MovementType]) {
-          (eori, messageType) =>
-            val headers = FakeHeaders(Seq(HeaderNames.CONTENT_TYPE -> MimeTypes.JSON))
-            val body = Json.obj(
-              "objectStoreURI" -> "common-transit-convention-traders/something.xml"
-            )
-            val request = FakeRequest(
-              method = POST,
-              uri = routes.MovementsController.updateMessage(eori, messageType, movementId, messageId).url,
-              headers = headers,
-              body = body
->>>>>>> ab9e026d
-            )
-
-<<<<<<< HEAD
-            when(
-              mockMovementsXmlParsingService.extractData(eqTo(messageType), any[Source[ByteString, _]])
-            )
-              .thenReturn(EitherT.rightT(Some(DeclarationData(eori, OffsetDateTime.now(clock)))))
-
-            when(mockMessagesXmlParsingService.extractMessageData(any[Source[ByteString, _]], eqTo(messageType)))
-              .thenReturn(EitherT.rightT(MessageData(generatedTime, Some(mrn))))
-=======
-            val result =
-              controller.updateMessage(eori, messageType, movementId, messageId)(request)
-
-            status(result) mustBe BAD_REQUEST
-            contentAsJson(result) mustBe Json.obj(
-              "code"    -> "BAD_REQUEST",
-              "message" -> "Could not parse the request"
-            )
-        }
->>>>>>> ab9e026d
-
-        "must return BAD REQUEST, if the update message is unsuccessful, given invalid status is provided in the request" in forAll(
-          arbitrary[EORINumber],
-          arbitrary[MovementType]
-        ) {
-          (eori, messageType) =>
-            when(
-              mockRepository.updateMessage(
-                any[String].asInstanceOf[MovementId],
-                any[String].asInstanceOf[MessageId],
-                any[UpdateMessageData],
-                any[OffsetDateTime]
-              )
-            )
-              .thenReturn(EitherT.rightT(()))
-
-            val headers = FakeHeaders(Seq(HeaderNames.CONTENT_TYPE -> MimeTypes.JSON))
-            val body = Json.obj(
-<<<<<<< HEAD
-              "objectStoreURI" -> "something/movements/abcdef0123456789/abc.xml",
-              "status"         -> "Success",
-              "messageType"    -> messageType.code
-            )
-            val request = FakeRequest(
-              method = POST,
-              uri = routes.MovementsController.updateMessage(eori, movementType, movementId, messageId).url,
-=======
-              "status" -> "123"
-            )
-            val request = FakeRequest(
-              method = POST,
-              uri = routes.MovementsController.updateMessage(eori, messageType, movementId, messageId).url,
->>>>>>> ab9e026d
-              headers = headers,
-              body = body
-            )
-
-            val result =
-<<<<<<< HEAD
-              controller.updateMessage(eori, movementType, movementId, messageId)(request)
-=======
-              controller.updateMessage(eori, messageType, movementId, messageId)(request)
->>>>>>> ab9e026d
-
-            status(result) mustBe BAD_REQUEST
-        }
-
-<<<<<<< HEAD
       "must return OK, if the update message is successful, given only status is provided in the request" in forAll(
         arbitrary[EORINumber],
         arbitrary[MovementType],
@@ -1919,145 +1698,88 @@
             )
           )
             .thenReturn(EitherT.rightT(()))
-=======
-        "must return OK if successful given both MessageType and status" - {
-
-          "if the message is a departure message and the first one in the movement" in forAll(
-            arbitrary[EORINumber],
-            arbitrary[MovementId],
-            arbitrary[MessageId]
-          ) {
-            (eori, movementId, messageId) =>
-              when(
-                mockRepository.getMovementWithoutMessages(eqTo(eori), MovementId(eqTo(movementId.value)), eqTo(MovementType.Departure))
-              )
-                .thenReturn(EitherT.rightT(Some(MovementWithoutMessages(movementId, eori, None, None, OffsetDateTime.now(clock), OffsetDateTime.now(clock)))))
-
-              when(
-                mockRepository.updateMessage(
-                  MovementId(eqTo(movementId.value)),
-                  MessageId(eqTo(messageId.value)),
-                  any[UpdateMessageData],
-                  any[OffsetDateTime]
-                )
-              )
-                .thenReturn(EitherT.rightT(()))
-
-              val headers = FakeHeaders(Seq(HeaderNames.CONTENT_TYPE -> MimeTypes.JSON))
-              val body = Json.obj(
-                "status"      -> "Success",
-                "messageType" -> "IE015"
-              )
-              val request = FakeRequest(
-                method = POST,
-                uri = routes.MovementsController.updateMessage(eori, MovementType.Arrival, movementId, messageId).url,
-                headers = headers,
-                body = body
-              )
->>>>>>> ab9e026d
-
-              val result =
-                controller.updateMessage(eori, MovementType.Departure, movementId, messageId)(request)
-
-              status(result) mustBe OK
-              verify(mockRepository, times(1)).updateMessage(
-                MovementId(eqTo(movementId.value)),
-                MessageId(eqTo(messageId.value)),
-                any[UpdateMessageData],
-                any[OffsetDateTime]
-              )
-              verify(mockRepository, times(0)).updateMovement(MovementId(eqTo(movementId.value)), eqTo(Some(eori)), eqTo(None), any[OffsetDateTime])
-          }
-
-          "if the message is an arrival message and the first one in the movement" in forAll(
-            arbitrary[EORINumber],
-            arbitrary[MovementId],
-            arbitrary[MessageId],
-            arbitrary[MovementReferenceNumber]
-          ) {
-            (eori, movementId, messageId, mrn) =>
-              when(
-                mockRepository.getMovementWithoutMessages(eqTo(eori), MovementId(eqTo(movementId.value)), eqTo(MovementType.Arrival))
-              )
-                .thenReturn(EitherT.rightT(Some(MovementWithoutMessages(movementId, eori, None, None, OffsetDateTime.now(clock), OffsetDateTime.now(clock)))))
-
-              when(
-                mockRepository.updateMessage(
-                  MovementId(eqTo(movementId.value)),
-                  MessageId(eqTo(messageId.value)),
-                  any[UpdateMessageData],
-                  any[OffsetDateTime]
-                )
-              )
-                .thenReturn(EitherT.rightT(()))
-
-              val headers = FakeHeaders(Seq(HeaderNames.CONTENT_TYPE -> MimeTypes.JSON))
-              val body = Json.obj(
-                "status"      -> "Success",
-                "messageType" -> "IE007"
-              )
-              val request = FakeRequest(
-                method = POST,
-                uri = routes.MovementsController.updateMessage(eori, MovementType.Departure, movementId, messageId).url,
-                headers = headers,
-                body = body
-              )
-
-              val result =
-                controller.updateMessage(eori, MovementType.Arrival, movementId, messageId)(request)
-
-              status(result) mustBe OK
-              verify(mockRepository, times(1)).updateMessage(
-                MovementId(eqTo(movementId.value)),
-                MessageId(eqTo(messageId.value)),
-                any[UpdateMessageData],
-                any[OffsetDateTime]
-              )
-              verify(mockRepository, times(0)).updateMovement(MovementId(eqTo(movementId.value)), eqTo(Some(eori)), eqTo(Some(mrn)), any[OffsetDateTime])
-          }
-
+
+            val headers = FakeHeaders(Seq(HeaderNames.CONTENT_TYPE -> MimeTypes.JSON))
+            val body = Json.obj(
+              "status" -> messageStatus.toString
+            )
+            val request = FakeRequest(
+              method = POST,
+              uri = routes.MovementsController.updateMessage(eori, movementType, movementId, messageId).url,
+              headers = headers,
+              body = body
+            )
+
+            val result =
+              controller.updateMessage(eori, movementType, movementId, messageId)(request)
+
+            status(result) mustBe OK
+            verify(mockRepository, times(1)).updateMessage(
+              MovementId(eqTo(movementId.value)),
+              MessageId(eqTo(messageId.value)),
+              any[UpdateMessageData],
+              any[OffsetDateTime]
+            )
+            verify(mockRepository, times(0)).updateMovement(MovementId(eqTo(movementId.value)), eqTo(Some(eori)), eqTo(None), any[OffsetDateTime])
         }
 
-        "must return OK if successful given MessageType, an object store URI and status" - {
-
-          "if the message is a departure message and the first one in the movement" in forAll(
-            arbitrary[EORINumber],
-            arbitrary[MovementId],
-            arbitrary[MessageId]
-          ) {
-            (eori, movementId, messageId) =>
-              when(
-                mockRepository.getMovementWithoutMessages(eqTo(eori), MovementId(eqTo(movementId.value)), eqTo(MovementType.Departure))
-              )
-                .thenReturn(EitherT.rightT(Some(MovementWithoutMessages(movementId, eori, None, None, OffsetDateTime.now(clock), OffsetDateTime.now(clock)))))
-
-              when(
-                mockObjectStoreService
-                  .getObjectStoreFile(ObjectStoreResourceLocation(eqTo("movements/abcdef0123456789/abc.xml")))(any[ExecutionContext], any[HeaderCarrier])
-              )
-                .thenReturn(EitherT.rightT(Source.empty[ByteString]))
-
-              when(
-                mockMovementsXmlParsingService.extractData(eqTo(MovementType.Departure), any[Source[ByteString, _]])
-              )
-                .thenReturn(EitherT.rightT(DeclarationData(eori, OffsetDateTime.now(clock))))
-
-              when(
-                mockRepository.updateMessage(
-                  MovementId(eqTo(movementId.value)),
-                  MessageId(eqTo(messageId.value)),
-                  any[UpdateMessageData],
-                  any[OffsetDateTime]
-                )
-              )
-                .thenReturn(EitherT.rightT(()))
-
-              when(
-                mockRepository.updateMovement(MovementId(eqTo(movementId.value)), eqTo(Some(eori)), eqTo(None), any[OffsetDateTime])
-              )
-                .thenReturn(EitherT.rightT(()))
-
-<<<<<<< HEAD
+        "must return BAD_REQUEST when JSON data extraction fails" in forAll(arbitrary[EORINumber], arbitrary[MovementType]) {
+          (eori, messageType) =>
+            val headers = FakeHeaders(Seq(HeaderNames.CONTENT_TYPE -> MimeTypes.JSON))
+            val body = Json.obj(
+              "objectStoreURI" -> "common-transit-convention-traders/something.xml"
+            )
+            val request = FakeRequest(
+              method = POST,
+              uri = routes.MovementsController.updateMessage(eori, messageType, movementId, messageId).url,
+              headers = headers,
+              body = body
+            )
+
+            val result =
+              controller.updateMessage(eori, messageType, movementId, messageId)(request)
+
+            status(result) mustBe BAD_REQUEST
+            contentAsJson(result) mustBe Json.obj(
+              "code"    -> "BAD_REQUEST",
+              "message" -> "Could not parse the request"
+            )
+        }
+
+      "must return BAD REQUEST, if the update message is unsuccessful, given invalid status is provided in the request" in forAll(
+        arbitrary[EORINumber],
+        arbitrary[MovementType]
+      ) {
+        (eori, messageType) =>
+          when(
+            mockRepository.updateMessage(
+              any[String].asInstanceOf[MovementId],
+              any[String].asInstanceOf[MessageId],
+              any[UpdateMessageData],
+              any[OffsetDateTime]
+            )
+          )
+            .thenReturn(EitherT.rightT(()))
+
+          val headers = FakeHeaders(Seq(HeaderNames.CONTENT_TYPE -> MimeTypes.JSON))
+          val body = Json.obj(
+            "status" -> "123"
+          )
+          val request = FakeRequest(
+            method = POST,
+            uri = routes.MovementsController.updateMessage(eori, messageType, movementId, messageId).url,
+            headers = headers,
+            body = body
+          )
+
+          val result =
+            controller.updateMessage(eori, messageType, movementId, messageId)(request)
+
+          status(result) mustBe BAD_REQUEST
+      }
+
+      "must return OK if successful given both MessageType and status" - {
+
         "if the message is a departure message and the first one in the movement" in forAll(
           arbitrary[EORINumber],
           arbitrary[MovementId],
@@ -2090,77 +1812,38 @@
 
             when(
               mockRepository.updateMessage(
-=======
-              val headers = FakeHeaders(Seq(HeaderNames.CONTENT_TYPE -> MimeTypes.JSON))
-              val body = Json.obj(
-                "objectStoreURI" -> "common-transit-convention-traders/movements/abcdef0123456789/abc.xml",
-                "status"         -> "Success",
-                "messageType"    -> "IE015"
-              )
-              val request = FakeRequest(
-                method = POST,
-                uri = routes.MovementsController.updateMessage(eori, MovementType.Arrival, movementId, messageId).url,
-                headers = headers,
-                body = body
-              )
-
-              val result =
-                controller.updateMessage(eori, MovementType.Departure, movementId, messageId)(request)
-
-              status(result) mustBe OK
-              verify(mockRepository, times(1)).updateMessage(
->>>>>>> ab9e026d
                 MovementId(eqTo(movementId.value)),
                 MessageId(eqTo(messageId.value)),
                 any[UpdateMessageData],
                 any[OffsetDateTime]
               )
-              verify(mockRepository, times(1)).updateMovement(MovementId(eqTo(movementId.value)), eqTo(Some(eori)), eqTo(None), any[OffsetDateTime])
-          }
-
-          "if the message is an arrival message and the first one in the movement" in forAll(
-            arbitrary[EORINumber],
-            arbitrary[MovementId],
-            arbitrary[MessageId],
-            arbitrary[MovementReferenceNumber]
-          ) {
-            (eori, movementId, messageId, mrn) =>
-              when(
-                mockRepository.getMovementWithoutMessages(eqTo(eori), MovementId(eqTo(movementId.value)), eqTo(MovementType.Arrival))
-              )
-                .thenReturn(EitherT.rightT(Some(MovementWithoutMessages(movementId, eori, None, None, OffsetDateTime.now(clock), OffsetDateTime.now(clock)))))
-
-              when(
-                mockObjectStoreService
-                  .getObjectStoreFile(ObjectStoreResourceLocation(eqTo("movements/abcdef0123456789/abc.xml")))(any[ExecutionContext], any[HeaderCarrier])
-              )
-                .thenReturn(EitherT.rightT(Source.empty[ByteString]))
-
-<<<<<<< HEAD
+            )
+              .thenReturn(EitherT.rightT(()))
+
+            val headers = FakeHeaders(Seq(HeaderNames.CONTENT_TYPE -> MimeTypes.JSON))
+            val body = Json.obj(
+              "status"      -> "Success",
+              "messageType" -> "IE015"
+            )
+            val request = FakeRequest(
+              method = POST,
+              uri = routes.MovementsController.updateMessage(eori, MovementType.Arrival, movementId, messageId).url,
+              headers = headers,
+              body = body
+            )
+
             val result = controller.updateMessage(eori, MovementType.Departure, movementId, messageId)(request)
-=======
-              when(
-                mockMovementsXmlParsingService.extractData(eqTo(MovementType.Arrival), any[Source[ByteString, _]])
-              )
-                .thenReturn(EitherT.rightT(ArrivalData(eori, OffsetDateTime.now(clock), mrn)))
-
-              when(
-                mockRepository.updateMessage(
-                  MovementId(eqTo(movementId.value)),
-                  MessageId(eqTo(messageId.value)),
-                  any[UpdateMessageData],
-                  any[OffsetDateTime]
-                )
-              )
-                .thenReturn(EitherT.rightT(()))
->>>>>>> ab9e026d
-
-              when(
-                mockRepository.updateMovement(MovementId(eqTo(movementId.value)), eqTo(Some(eori)), eqTo(Some(mrn)), any[OffsetDateTime])
-              )
-                .thenReturn(EitherT.rightT(()))
-
-<<<<<<< HEAD
+
+            status(result) mustBe OK
+            verify(mockRepository, times(1)).updateMessage(
+              MovementId(eqTo(movementId.value)),
+              MessageId(eqTo(messageId.value)),
+              any[UpdateMessageData],
+              any[OffsetDateTime]
+            )
+            verify(mockRepository, times(0)).updateMovement(MovementId(eqTo(movementId.value)), eqTo(Some(eori)), eqTo(None), any[OffsetDateTime])
+        }
+
         "if the message is an arrival message and the first one in the movement" in forAll(
           arbitrary[EORINumber],
           arbitrary[MovementId],
@@ -2187,37 +1870,14 @@
 
             when(
               mockRepository.updateMessage(
-=======
-              val headers = FakeHeaders(Seq(HeaderNames.CONTENT_TYPE -> MimeTypes.JSON))
-              val body = Json.obj(
-                "objectStoreURI" -> "common-transit-convention-traders/movements/abcdef0123456789/abc.xml",
-                "status"         -> "Success",
-                "messageType"    -> "IE007"
-              )
-              val request = FakeRequest(
-                method = POST,
-                uri = routes.MovementsController.updateMessage(eori, MovementType.Departure, movementId, messageId).url,
-                headers = headers,
-                body = body
-              )
-
-              val result =
-                controller.updateMessage(eori, MovementType.Arrival, movementId, messageId)(request)
-
-              status(result) mustBe OK
-              verify(mockRepository, times(1)).updateMessage(
->>>>>>> ab9e026d
                 MovementId(eqTo(movementId.value)),
                 MessageId(eqTo(messageId.value)),
                 any[UpdateMessageData],
                 any[OffsetDateTime]
               )
-              verify(mockRepository, times(1)).updateMovement(MovementId(eqTo(movementId.value)), eqTo(Some(eori)), eqTo(Some(mrn)), any[OffsetDateTime])
-          }
-        }
-
-        "must return BAD_REQUEST given invalid messageType for departure message" in forAll(arbitrary[EORINumber]) {
-          eori =>
+            )
+              .thenReturn(EitherT.rightT(()))
+
             val headers = FakeHeaders(Seq(HeaderNames.CONTENT_TYPE -> MimeTypes.JSON))
             val body = Json.obj(
               "status"      -> "Success",
@@ -2231,16 +1891,18 @@
             )
 
             val result =
-              controller.updateMessage(eori, MovementType.Departure, movementId, messageId)(request)
-
-            status(result) mustBe BAD_REQUEST
-            contentAsJson(result) mustBe Json.obj(
-              "code"    -> "BAD_REQUEST",
-              "message" -> "Invalid messageType value: ArrivalNotification"
-            )
+              controller.updateMessage(eori, MovementType.Arrival, movementId, messageId)(request)
+
+            status(result) mustBe OK
+            verify(mockRepository, times(1)).updateMessage(
+              MovementId(eqTo(movementId.value)),
+              MessageId(eqTo(messageId.value)),
+              any[UpdateMessageData],
+              any[OffsetDateTime]
+            )
+            verify(mockRepository, times(0)).updateMovement(MovementId(eqTo(movementId.value)), eqTo(Some(eori)), eqTo(Some(mrn)), any[OffsetDateTime])
         }
 
-<<<<<<< HEAD
       }
 
       "must return BAD_REQUEST given invalid messageType for departure message" in forAll(arbitrary[EORINumber]) {
@@ -2298,49 +1960,12 @@
 
           when(mockMessagesXmlParsingService.extractMessageData(any[Source[ByteString, _]], eqTo(MessageType.DeclarationData)))
             .thenReturn(EitherT.rightT(MessageData(generatedTime, Some(mrn))))
-=======
-        "must return BAD_REQUEST given invalid messageType for arrival message" in forAll(arbitrary[EORINumber]) {
-          eori =>
-            val headers = FakeHeaders(Seq(HeaderNames.CONTENT_TYPE -> MimeTypes.JSON))
-            val body = Json.obj(
-              "status"      -> "Success",
-              "messageType" -> "IE015"
-            )
-            val request = FakeRequest(
-              method = POST,
-              uri = routes.MovementsController.updateMessage(eori, MovementType.Arrival, movementId, messageId).url,
-              headers = headers,
-              body = body
-            )
-
-            val result =
-              controller.updateMessage(eori, MovementType.Arrival, movementId, messageId)(request)
-
-            status(result) mustBe BAD_REQUEST
-            contentAsJson(result) mustBe Json.obj(
-              "code"    -> "BAD_REQUEST",
-              "message" -> "Invalid messageType value: DeclarationData"
-            )
-        }
-      }
-    }
-
-    "updateMessageStatus for messages initiated by SDES" - {
-      "must return OK, if the update status message is successful" in forAll(
-        arbitrary[MovementId],
-        arbitrary[MessageId],
-        arbitrary[MessageStatus]
-      ) {
-        (movementId, messageId, messageStatus) =>
-          reset(mockRepository) // needed thanks to the generators running the test multiple times.
-          val expectedUpdateMessageMetadata = UpdateMessageData(status = messageStatus)
->>>>>>> ab9e026d
 
           when(
             mockRepository.updateMessage(
               MovementId(eqTo(movementId.value)),
               MessageId(eqTo(messageId.value)),
-              eqTo(expectedUpdateMessageMetadata),
+              any[UpdateMessageData],
               any[OffsetDateTime]
             )
           )
@@ -2348,39 +1973,23 @@
 
           val headers = FakeHeaders(Seq(HeaderNames.CONTENT_TYPE -> MimeTypes.JSON))
           val body = Json.obj(
-<<<<<<< HEAD
             "objectStoreURI" -> "common-transit-convention-traders/test/abc.xml",
             "status"         -> "Success",
             "messageType"    -> messageType.code
-=======
-            "status" -> messageStatus.toString
->>>>>>> ab9e026d
           )
           val request = FakeRequest(
             method = POST,
-            uri = routes.MovementsController.updateMessageStatus(movementId, messageId).url,
+            uri = routes.MovementsController.updateMessage(eori, MovementType.Departure, movementId, messageId).url,
             headers = headers,
             body = body
           )
 
-<<<<<<< HEAD
           val result = controller.updateMessage(eori, MovementType.Departure, movementId, messageId)(request)
 
           status(result) mustBe BAD_REQUEST
           contentAsJson(result) mustBe Json.obj(
             "code"    -> "BAD_REQUEST",
             "message" -> "Message type does not match"
-=======
-          val result =
-            controller.updateMessageStatus(movementId, messageId)(request)
-
-          status(result) mustBe OK
-          verify(mockRepository, times(1)).updateMessage(
-            MovementId(eqTo(movementId.value)),
-            MessageId(eqTo(messageId.value)),
-            any[UpdateMessageData],
-            any[OffsetDateTime]
->>>>>>> ab9e026d
           )
           verify(mockRepository, times(0)).updateMessage(
             MovementId(eqTo(movementId.value)),
@@ -2391,64 +2000,132 @@
           verify(mockRepository, times(0)).updateMovement(MovementId(eqTo(movementId.value)), eqTo(Some(eori)), eqTo(None), any[OffsetDateTime])
       }
 
-      "must return BAD_REQUEST when JSON data extraction fails" in forAll(arbitrary[MovementId], arbitrary[MessageId]) {
-        (movementId, messageId) =>
+      "must return BAD_REQUEST given invalid messageType for arrival message" in forAll(arbitrary[EORINumber]) {
+        eori =>
           val headers = FakeHeaders(Seq(HeaderNames.CONTENT_TYPE -> MimeTypes.JSON))
           val body = Json.obj(
-            "status" -> "Nope"
+            "status"      -> "Success",
+            "messageType" -> "IE015"
           )
           val request = FakeRequest(
             method = POST,
-            uri = routes.MovementsController.updateMessageStatus(movementId, messageId).url,
+            uri = routes.MovementsController.updateMessage(eori, MovementType.Arrival, movementId, messageId).url,
             headers = headers,
             body = body
           )
 
           val result =
-            controller.updateMessageStatus(movementId, messageId)(request)
+            controller.updateMessage(eori, MovementType.Arrival, movementId, messageId)(request)
 
           status(result) mustBe BAD_REQUEST
           contentAsJson(result) mustBe Json.obj(
             "code"    -> "BAD_REQUEST",
-            "message" -> "Could not parse the request"
-          )
-      }
-
-      "must return NOT_FOUND when an incorrect message is specified" in forAll(arbitrary[MovementId], arbitrary[MessageId], arbitrary[MessageStatus]) {
-        (movementId, messageId, messageStatus) =>
-          reset(mockRepository) // needed thanks to the generators running the test multiple times.
-          val expectedUpdateMessageMetadata = UpdateMessageData(status = messageStatus)
-
-          when(
-            mockRepository.updateMessage(
-              MovementId(eqTo(movementId.value)),
-              MessageId(eqTo(messageId.value)),
-              eqTo(expectedUpdateMessageMetadata),
-              any[OffsetDateTime]
-            )
-          )
-            .thenReturn(EitherT.leftT(MongoError.DocumentNotFound(s"No movement found with the given id: ${movementId.value}")))
-
-          val headers = FakeHeaders(Seq(HeaderNames.CONTENT_TYPE -> MimeTypes.JSON))
-          val body = Json.obj(
-            "status" -> messageStatus.toString
-          )
-          val request = FakeRequest(
-            method = POST,
-            uri = routes.MovementsController.updateMessageStatus(movementId, messageId).url,
-            headers = headers,
-            body = body
-          )
-
-          val result =
-            controller.updateMessageStatus(movementId, messageId)(request)
-
-          status(result) mustBe NOT_FOUND
-          contentAsJson(result) mustBe Json.obj(
-            "code"    -> "NOT_FOUND",
-            "message" -> s"No movement found with the given id: ${movementId.value}"
-          )
-      }
+            "message" -> "Invalid messageType value: DeclarationData"
+          )
+      }
+    }
+  }
+
+  "updateMessageStatus for messages initiated by SDES" - {
+    "must return OK, if the update status message is successful" in forAll(
+      arbitrary[MovementId],
+      arbitrary[MessageId],
+      arbitrary[MessageStatus]
+    ) {
+      (movementId, messageId, messageStatus) =>
+        reset(mockRepository) // needed thanks to the generators running the test multiple times.
+        val expectedUpdateMessageMetadata = UpdateMessageData(status = messageStatus)
+
+        when(
+          mockRepository.updateMessage(
+            MovementId(eqTo(movementId.value)),
+            MessageId(eqTo(messageId.value)),
+            eqTo(expectedUpdateMessageMetadata),
+            any[OffsetDateTime]
+          )
+        )
+          .thenReturn(EitherT.rightT(()))
+
+        val headers = FakeHeaders(Seq(HeaderNames.CONTENT_TYPE -> MimeTypes.JSON))
+        val body = Json.obj(
+          "status" -> messageStatus.toString
+        )
+        val request = FakeRequest(
+          method = POST,
+          uri = routes.MovementsController.updateMessageStatus(movementId, messageId).url,
+          headers = headers,
+          body = body
+        )
+
+        val result =
+          controller.updateMessageStatus(movementId, messageId)(request)
+
+        status(result) mustBe OK
+        verify(mockRepository, times(1)).updateMessage(
+          MovementId(eqTo(movementId.value)),
+          MessageId(eqTo(messageId.value)),
+          any[UpdateMessageData],
+          any[OffsetDateTime]
+        )
+    }
+
+    "must return BAD_REQUEST when JSON data extraction fails" in forAll(arbitrary[MovementId], arbitrary[MessageId]) {
+      (movementId, messageId) =>
+        val headers = FakeHeaders(Seq(HeaderNames.CONTENT_TYPE -> MimeTypes.JSON))
+        val body = Json.obj(
+          "status" -> "Nope"
+        )
+        val request = FakeRequest(
+          method = POST,
+          uri = routes.MovementsController.updateMessageStatus(movementId, messageId).url,
+          headers = headers,
+          body = body
+        )
+
+        val result =
+          controller.updateMessageStatus(movementId, messageId)(request)
+
+        status(result) mustBe BAD_REQUEST
+        contentAsJson(result) mustBe Json.obj(
+          "code"    -> "BAD_REQUEST",
+          "message" -> "Could not parse the request"
+        )
+    }
+
+    "must return NOT_FOUND when an incorrect message is specified" in forAll(arbitrary[MovementId], arbitrary[MessageId], arbitrary[MessageStatus]) {
+      (movementId, messageId, messageStatus) =>
+        reset(mockRepository) // needed thanks to the generators running the test multiple times.
+        val expectedUpdateMessageMetadata = UpdateMessageData(status = messageStatus)
+
+        when(
+          mockRepository.updateMessage(
+            MovementId(eqTo(movementId.value)),
+            MessageId(eqTo(messageId.value)),
+            eqTo(expectedUpdateMessageMetadata),
+            any[OffsetDateTime]
+          )
+        )
+          .thenReturn(EitherT.leftT(MongoError.DocumentNotFound(s"No movement found with the given id: ${movementId.value}")))
+
+        val headers = FakeHeaders(Seq(HeaderNames.CONTENT_TYPE -> MimeTypes.JSON))
+        val body = Json.obj(
+          "status" -> messageStatus.toString
+        )
+        val request = FakeRequest(
+          method = POST,
+          uri = routes.MovementsController.updateMessageStatus(movementId, messageId).url,
+          headers = headers,
+          body = body
+        )
+
+        val result =
+          controller.updateMessageStatus(movementId, messageId)(request)
+
+        status(result) mustBe NOT_FOUND
+        contentAsJson(result) mustBe Json.obj(
+          "code"    -> "NOT_FOUND",
+          "message" -> s"No movement found with the given id: ${movementId.value}"
+        )
     }
   }
 }