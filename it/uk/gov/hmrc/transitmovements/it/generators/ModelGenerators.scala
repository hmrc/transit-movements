--- conflicted
+++ resolved
@@ -99,11 +99,7 @@
         body        <- arbitrary[Option[String]]
         size        <- Gen.chooseNum(1L, 250000L)
         status      <- Gen.oneOf(MessageStatus.statusValues)
-<<<<<<< HEAD
-      } yield Message(id, received, generated, Some(messageType), triggerId, url, body, Some(status))
-=======
-      } yield Message(id, received, generated, messageType, triggerId, url, body, Some(size), Some(status))
->>>>>>> ffb09cf8
+      } yield Message(id, received, generated, Some(messageType), triggerId, url, body, Some(size), Some(status))
     }
 
   implicit lazy val arbitraryMovement: Arbitrary[Movement] =
