--- conflicted
+++ resolved
@@ -48,7 +48,6 @@
 import uk.gov.hmrc.transitmovements.services.errors.MongoError
 import uk.gov.hmrc.transitmovements.services.errors.MongoError._
 
-import java.time.Clock
 import java.time.LocalDateTime
 import java.time.OffsetDateTime
 import java.time.ZoneOffset
@@ -85,8 +84,11 @@
     received: Option[OffsetDateTime]
   ): EitherT[Future, MongoError, Option[NonEmptyList[MessageResponse]]]
 
-<<<<<<< HEAD
-  def getMovements(eoriNumber: EORINumber, movementType: MovementType): EitherT[Future, MongoError, Option[NonEmptyList[MovementWithoutMessages]]]
+  def getMovements(
+    eoriNumber: EORINumber,
+    movementType: MovementType,
+    updatedSince: Option[OffsetDateTime]
+  ): EitherT[Future, MongoError, Option[NonEmptyList[MovementWithoutMessages]]]
 
   def updateMessages(
     movementId: MovementId,
@@ -94,14 +96,7 @@
     mrn: Option[MovementReferenceNumber],
     received: OffsetDateTime
   ): EitherT[Future, MongoError, Unit]
-=======
-  def getMovements(
-    eoriNumber: EORINumber,
-    movementType: MovementType,
-    updatedSince: Option[OffsetDateTime]
-  ): EitherT[Future, MongoError, Option[NonEmptyList[MovementWithoutMessages]]]
-  def updateMessages(movementId: MovementId, message: Message, mrn: Option[MovementReferenceNumber]): EitherT[Future, MongoError, Unit]
->>>>>>> 617d9b84
+
 }
 
 object MovementsRepositoryImpl {
@@ -111,8 +106,7 @@
 @Singleton
 class MovementsRepositoryImpl @Inject() (
   appConfig: AppConfig,
-  mongoComponent: MongoComponent,
-  clock: Clock
+  mongoComponent: MongoComponent
 )(implicit ec: ExecutionContext)
     extends PlayMongoRepository[Movement](
       mongoComponent = mongoComponent,
