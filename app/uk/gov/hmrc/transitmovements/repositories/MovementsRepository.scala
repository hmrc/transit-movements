--- conflicted
+++ resolved
@@ -102,13 +102,10 @@
     updatedSince: Option[OffsetDateTime],
     movementEORI: Option[EORINumber],
     movementReferenceNumber: Option[MovementReferenceNumber],
-<<<<<<< HEAD
-    localReferenceNumber: Option[LocalReferenceNumber]
-=======
     page: Option[PageNumber] = None,
     count: Option[ItemCount] = None,
-    receivedUntil: Option[OffsetDateTime] = None
->>>>>>> c9d504f0
+    receivedUntil: Option[OffsetDateTime] = None,
+    localReferenceNumber: Option[LocalReferenceNumber]
   ): EitherT[Future, MongoError, Vector[MovementWithoutMessages]]
 
   def updateMovement(
@@ -310,13 +307,10 @@
     updatedSince: Option[OffsetDateTime],
     movementEORI: Option[EORINumber],
     movementReferenceNumber: Option[MovementReferenceNumber],
-<<<<<<< HEAD
-    localReferenceNumber: Option[LocalReferenceNumber]
-=======
     page: Option[PageNumber] = None,
     count: Option[ItemCount] = None,
-    receivedUntil: Option[OffsetDateTime] = None
->>>>>>> c9d504f0
+    receivedUntil: Option[OffsetDateTime] = None,
+    localReferenceNumber: Option[LocalReferenceNumber]
   ): EitherT[Future, MongoError, Vector[MovementWithoutMessages]] = {
 
     val dateTimeFilter: Bson = mAnd(
