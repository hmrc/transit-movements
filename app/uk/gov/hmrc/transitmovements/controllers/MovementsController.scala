--- conflicted
+++ resolved
@@ -28,6 +28,7 @@
 import play.api.mvc.Action
 import play.api.mvc.AnyContent
 import play.api.mvc.ControllerComponents
+import play.api.mvc.Request
 import play.api.mvc.Result
 import uk.gov.hmrc.http.HeaderCarrier
 import uk.gov.hmrc.play.bootstrap.backend.controller.BackendController
@@ -130,11 +131,8 @@
         case MovementType.Arrival   => MessageType.ArrivalNotification
         case MovementType.Departure => MessageType.DeclarationData
       }
-<<<<<<< HEAD
-      val message  = messageFactory.createEmptyMessage(Some(messageType), received)
-=======
-      val message  = messageService.createEmptyMessage(messageType, received)
->>>>>>> ffb09cf8
+
+      val message  = messageService.createEmptyMessage(Some(messageType), received)
       val movement = movementFactory.createEmptyMovement(eori, movementType, message, received, received)
 
       (for {
@@ -145,18 +143,19 @@
       )
   }
 
-<<<<<<< HEAD
-  def attachMessage(movementId: MovementId, triggerId: Option[MessageId] = None) =
-    contentTypeRoute {
-      case Some(_) => attachSmallMessage(movementId, triggerId)
-      case None    => attachLargeMessage(movementId, triggerId)
-=======
   def updateMovement(movementId: MovementId, triggerId: Option[MessageId] = None): Action[Source[ByteString, _]] =
     contentTypeRoute {
       case Some(_) => updateMovementWithStream(movementId, triggerId)
-      case None    => updateMovementWithObjectStoreURI(movementId, triggerId)
->>>>>>> ffb09cf8
-    }
+      case None    => attachLargeMessage(movementId, triggerId)
+    }
+
+  private def attachLargeMessage(movementId: MovementId, triggerId: Option[MessageId] = None): Action[AnyContent] = Action.async(parse.anyContent) {
+    implicit request =>
+      request.headers.get(Constants.ObjectStoreURI).map(ObjectStoreURI.apply) match {
+        case Some(objectStoreURI) => updateMovementWithObjectStoreURI(movementId, objectStoreURI, triggerId)
+        case None                 => attachEmptyMessage(movementId)
+      }
+  }
 
   // PATCH methods for updating a specific message
 
@@ -195,31 +194,8 @@
           )
     }
 
-<<<<<<< HEAD
-  private def attachLargeMessage(movementId: MovementId, triggerId: Option[MessageId] = None): Action[AnyContent] = Action.async(parse.anyContent) {
-    implicit request =>
-      request.headers.get(Constants.ObjectStoreURI).map(ObjectStoreURI.apply) match {
-        case Some(objectStoreURI) => attachLargeMessageInObjectStore(movementId, triggerId, objectStoreURI)
-        case None                 => attachEmptyMessage(movementId)
-      }
-  }
-
-  private def attachEmptyMessage(movementId: MovementId) = {
-    val received = OffsetDateTime.ofInstant(clock.instant, ZoneOffset.UTC)
-
-    val message = messageFactory.createEmptyMessage(
-      None,
-      received
-    )
-    (for {
-      _ <- repo.attachMessage(movementId, message, None, received).asPresentation
-    } yield message).fold[Result](
-      baseError => Status(baseError.code.statusCode)(Json.toJson(baseError)),
-      message => Ok(Json.toJson(UpdateMovementResponse(message.id)))
-    )
-  }
-
-  private def attachLargeMessageInObjectStore(movementId: MovementId, triggerId: Option[MessageId] = None, objectStoreURI: ObjectStoreURI)(implicit
+  @nowarn // deprecation
+  private def updateMovementWithObjectStoreURI(movementId: MovementId, objectStoreURI: ObjectStoreURI, triggerId: Option[MessageId] = None)(implicit
     request: Request[_]
   ) =
     (for {
@@ -228,78 +204,27 @@
       sourceFile                  <- objectStoreService.getObjectStoreFile(objectStoreResourceLocation).asPresentation
       messageData                 <- messagesXmlParsingService.extractMessageData(sourceFile, messageType).asPresentation
       received = OffsetDateTime.ofInstant(clock.instant, ZoneOffset.UTC)
-      message = messageFactory
-        .createLargeMessage(
+      message = messageService
+        .create(
+          movementId,
           messageType,
           messageData.generationDate,
           received,
           triggerId,
-          objectStoreURI
+          objectStoreURI,
+          messageType.statusOnAttach
         )
-      _ <- repo.attachMessage(movementId, message, messageData.mrn, received).asPresentation
+      _ <- repo.updateMessages(movementId, message, messageData.mrn, received).asPresentation
     } yield message.id).fold[Result](
       baseError => Status(baseError.code.statusCode)(Json.toJson(baseError)),
       id => Ok(Json.toJson(UpdateMovementResponse(id)))
     )
 
-  private def attachSmallMessage(movementId: MovementId, triggerId: Option[MessageId] = None): Action[Source[ByteString, _]] =
-=======
-  @nowarn // deprecation
-  private def updateMovementWithObjectStoreURI(movementId: MovementId, triggerId: Option[MessageId] = None): Action[AnyContent] =
-    Action.async(parse.anyContent) {
-      implicit request =>
-        (for {
-          messageType                 <- extract(request.headers).asPresentation
-          objectStoreURI              <- extractObjectStoreURI(request.headers)
-          objectStoreResourceLocation <- extractResourceLocation(objectStoreURI)
-          sourceFile                  <- objectStoreService.getObjectStoreFile(objectStoreResourceLocation).asPresentation
-          messageData                 <- messagesXmlParsingService.extractMessageData(sourceFile, messageType).asPresentation
-          received = OffsetDateTime.ofInstant(clock.instant, ZoneOffset.UTC)
-          message = messageService
-            .create(
-              movementId,
-              messageType,
-              messageData.generationDate,
-              received,
-              triggerId,
-              objectStoreURI,
-              messageType.statusOnAttach
-            )
-          _ <- repo.updateMessages(movementId, message, messageData.mrn, received).asPresentation
-        } yield message.id).fold[Result](
-          baseError => Status(baseError.code.statusCode)(Json.toJson(baseError)),
-          id => Ok(Json.toJson(UpdateMovementResponse(id)))
-        )
-    }
-
   private def updateMovementWithStream(movementId: MovementId, triggerId: Option[MessageId]): Action[Source[ByteString, _]] =
->>>>>>> ffb09cf8
     Action.streamWithSize {
       implicit request => size =>
         {
           implicit val hc: HeaderCarrier = HeaderCarrierConverter.fromRequest(request)
-<<<<<<< HEAD
-
-          if (smallMessageLimitService.checkContentSize(size)) attachSmallMessageInObjectStore(movementId, triggerId, request)
-          else
-            for {
-              messageType <- extract(request.headers).asPresentation
-              messageData <- messagesXmlParsingService.extractMessageData(request.body, messageType).asPresentation
-              received = OffsetDateTime.ofInstant(clock.instant, ZoneOffset.UTC)
-              status   = if (MessageType.responseValues.exists(_.code == messageType.code)) MessageStatus.Received else MessageStatus.Processing
-              message <- messageFactory
-                .create(
-                  messageType,
-                  messageData.generationDate,
-                  received,
-                  triggerId,
-                  request.body,
-                  status
-                )
-                .asPresentation
-              _ <- repo.attachMessage(movementId, message, messageData.mrn, received).asPresentation
-            } yield message.id
-=======
           for {
             messageType <- extract(request.headers).asPresentation
             messageData <- messagesXmlParsingService.extractMessageData(request.body, messageType).asPresentation
@@ -318,41 +243,12 @@
               .asPresentation
             _ <- repo.updateMessages(movementId, message, messageData.mrn, received).asPresentation
           } yield message.id
->>>>>>> ffb09cf8
         }.fold[Result](
           baseError => Status(baseError.code.statusCode)(Json.toJson(baseError)),
           id => Ok(Json.toJson(UpdateMovementResponse(id)))
         )
     }
 
-<<<<<<< HEAD
-  private def attachSmallMessageInObjectStore(
-    movementId: MovementId,
-    triggerId: Option[MessageId] = None,
-    request: Request[Source[ByteString, _]]
-  )(implicit hc: HeaderCarrier): EitherT[Future, PresentationError, MessageId] =
-    for {
-      messageType <- extract(request.headers).asPresentation
-      messageData <- messagesXmlParsingService.extractMessageData(request.body, messageType).asPresentation //request.body
-      received  = OffsetDateTime.ofInstant(clock.instant, ZoneOffset.UTC)
-      messageId = messageFactory.generateId()
-      objectSummary <- objectStoreService.addMessage(movementId, messageId, request.body).asPresentation
-      status = if (MessageType.responseValues.exists(_.code == messageType.code)) MessageStatus.Received else MessageStatus.Processing
-      message = messageFactory
-        .createSmallMessage(
-          messageId,
-          messageType,
-          messageData.generationDate,
-          received,
-          triggerId,
-          ObjectStoreURI(objectSummary.location.asUri),
-          status
-        )
-      _ <- repo.attachMessage(movementId, message, messageData.mrn, received).asPresentation
-    } yield message.id
-
-=======
->>>>>>> ffb09cf8
   def getMovementsForEori(
     eoriNumber: EORINumber,
     movementType: MovementType,
@@ -472,4 +368,19 @@
       }
     }
 
+  private def attachEmptyMessage(movementId: MovementId) = {
+    val received = OffsetDateTime.ofInstant(clock.instant, ZoneOffset.UTC)
+
+    val message = messageService.createEmptyMessage(
+      None,
+      received
+    )
+    (for {
+      _ <- repo.attachMessage(movementId, message, None, received).asPresentation
+    } yield message).fold[Result](
+      baseError => Status(baseError.code.statusCode)(Json.toJson(baseError)),
+      message => Ok(Json.toJson(UpdateMovementResponse(message.id)))
+    )
+  }
+
 }