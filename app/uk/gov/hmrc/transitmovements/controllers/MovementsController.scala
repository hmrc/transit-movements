--- conflicted
+++ resolved
@@ -297,19 +297,13 @@
     updatedSince: Option[OffsetDateTime] = None,
     movementEORI: Option[EORINumber] = None,
     movementReferenceNumber: Option[MovementReferenceNumber] = None,
-<<<<<<< HEAD
+    page: Option[PageNumber] = None,
+    count: Option[ItemCount] = None,
+    receivedUntil: Option[OffsetDateTime] = None,
     localReferenceNumber: Option[LocalReferenceNumber] = None
   ): Action[AnyContent] = Action.async {
     repo
-      .getMovements(eoriNumber, movementType, updatedSince, movementEORI, movementReferenceNumber, localReferenceNumber)
-=======
-    page: Option[PageNumber] = None,
-    count: Option[ItemCount] = None,
-    receivedUntil: Option[OffsetDateTime] = None
-  ): Action[AnyContent] = Action.async {
-    repo
-      .getMovements(eoriNumber, movementType, updatedSince, movementEORI, movementReferenceNumber, page, count, receivedUntil)
->>>>>>> c9d504f0
+      .getMovements(eoriNumber, movementType, updatedSince, movementEORI, movementReferenceNumber, page, count, receivedUntil, localReferenceNumber)
       .asPresentation
       .fold[Result](
         baseError => Status(baseError.code.statusCode)(Json.toJson(baseError)),
