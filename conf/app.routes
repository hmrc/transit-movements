--- conflicted
+++ resolved
@@ -16,8 +16,6 @@
 
 GET       /traders/:EORI/movements/arrivals                                        uk.gov.hmrc.transitmovements.controllers.ArrivalsController.getArrivalsForEori(EORI: EORINumber)
 
-<<<<<<< HEAD
 GET        /traders/:EORI/movements/arrivals/:movementId                         uk.gov.hmrc.transitmovements.controllers.ArrivalsController.getArrivalWithoutMessages(EORI: EORINumber, movementId: MovementId)
-=======
+
 GET        /traders/:EORI/movements/arrivals/:movementId/messages                uk.gov.hmrc.transitmovements.controllers.ArrivalsController.getArrivalMessages(EORI: EORINumber, movementId: MovementId, receivedSince: Option[OffsetDateTime] ?= None)
->>>>>>> b9deee0e
